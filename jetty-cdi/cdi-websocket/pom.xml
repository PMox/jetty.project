<<<<<<< HEAD
<project xmlns="http://maven.apache.org/POM/4.0.0" xmlns:xsi="http://www.w3.org/2001/XMLSchema-instance" xsi:schemaLocation="http://maven.apache.org/POM/4.0.0 http://maven.apache.org/maven-v4_0_0.xsd">
  <parent>
    <groupId>org.eclipse.jetty.cdi</groupId>
    <artifactId>jetty-cdi-parent</artifactId>
    <version>9.4.7-SNAPSHOT</version>
  </parent>
  <modelVersion>4.0.0</modelVersion>
  <artifactId>cdi-websocket</artifactId>
  <name>Jetty :: CDI :: WebSocket</name>
  <url>http://www.eclipse.org/jetty</url>
  <packaging>jar</packaging>
  <properties>
    <weld.version>2.2.9.Final</weld.version>
    <bundle-symbolic-name>${project.groupId}.websocket</bundle-symbolic-name>
  </properties>

  <dependencies>
    <dependency>
      <groupId>org.eclipse.jetty.cdi</groupId>
      <artifactId>cdi-core</artifactId>
      <version>${project.version}</version>
    </dependency>
    <dependency>
      <groupId>org.eclipse.jetty.websocket</groupId>
      <artifactId>websocket-common</artifactId>
      <version>${project.version}</version>
    </dependency>
    <!-- below here lie testing dragons -->
    <dependency>
       <groupId>org.eclipse.jetty</groupId>
       <artifactId>apache-jsp</artifactId>
       <version>${project.version}</version>
       <scope>test</scope>
     </dependency>
    <dependency>
      <groupId>org.jboss.weld</groupId>
      <artifactId>weld-core</artifactId>
      <version>${weld.version}</version>
      <scope>test</scope>
    </dependency>
    <dependency>
      <groupId>org.jboss.weld.se</groupId>
      <artifactId>weld-se-core</artifactId>
      <version>${weld.version}</version>
      <scope>test</scope>
    </dependency>
    <dependency>
      <groupId>org.eclipse.jetty.cdi</groupId>
      <artifactId>cdi-core</artifactId>
      <version>${project.version}</version>
      <classifier>tests</classifier>
      <scope>test</scope>
    </dependency>
    <dependency>
      <groupId>org.eclipse.jetty.cdi</groupId>
      <artifactId>cdi-servlet</artifactId>
      <version>${project.version}</version>
      <scope>test</scope>
    </dependency>
    <dependency>
      <groupId>org.eclipse.jetty.websocket</groupId>
      <artifactId>javax-websocket-server-impl</artifactId>
      <version>${project.version}</version>
    </dependency>
    <dependency>
      <groupId>org.eclipse.jetty.toolchain</groupId>
      <artifactId>jetty-test-helper</artifactId>
      <scope>test</scope>
    </dependency>
  </dependencies>
</project>
=======
<project xmlns="http://maven.apache.org/POM/4.0.0" xmlns:xsi="http://www.w3.org/2001/XMLSchema-instance" xsi:schemaLocation="http://maven.apache.org/POM/4.0.0 http://maven.apache.org/maven-v4_0_0.xsd">
  <parent>
    <groupId>org.eclipse.jetty.cdi</groupId>
    <artifactId>jetty-cdi-parent</artifactId>
    <version>9.3.22-SNAPSHOT</version>
  </parent>
  <modelVersion>4.0.0</modelVersion>
  <artifactId>cdi-websocket</artifactId>
  <name>Jetty :: CDI :: WebSocket</name>
  <url>http://www.eclipse.org/jetty</url>
  <packaging>jar</packaging>
  <properties>
    <weld.version>2.2.9.Final</weld.version>
    <bundle-symbolic-name>${project.groupId}.websocket</bundle-symbolic-name>
  </properties>

  <dependencies>
    <dependency>
      <groupId>org.eclipse.jetty.cdi</groupId>
      <artifactId>cdi-core</artifactId>
      <version>${project.version}</version>
    </dependency>
    <dependency>
      <groupId>org.eclipse.jetty.websocket</groupId>
      <artifactId>websocket-common</artifactId>
      <version>${project.version}</version>
    </dependency>
    <!-- below here lie testing dragons -->
    <dependency>
       <groupId>org.eclipse.jetty</groupId>
       <artifactId>apache-jsp</artifactId>
       <version>${project.version}</version>
       <scope>test</scope>
     </dependency>
    <dependency>
      <groupId>org.jboss.weld</groupId>
      <artifactId>weld-core</artifactId>
      <version>${weld.version}</version>
      <scope>test</scope>
    </dependency>
    <dependency>
      <groupId>org.jboss.weld.se</groupId>
      <artifactId>weld-se-core</artifactId>
      <version>${weld.version}</version>
      <scope>test</scope>
    </dependency>
    <dependency>
      <groupId>org.eclipse.jetty.cdi</groupId>
      <artifactId>cdi-core</artifactId>
      <version>${project.version}</version>
      <classifier>tests</classifier>
      <scope>test</scope>
    </dependency>
    <dependency>
      <groupId>org.eclipse.jetty.cdi</groupId>
      <artifactId>cdi-servlet</artifactId>
      <version>${project.version}</version>
      <scope>test</scope>
    </dependency>
    <dependency>
      <groupId>org.eclipse.jetty.websocket</groupId>
      <artifactId>javax-websocket-server-impl</artifactId>
      <version>${project.version}</version>
    </dependency>
    <dependency>
      <groupId>org.eclipse.jetty.toolchain</groupId>
      <artifactId>jetty-test-helper</artifactId>
      <scope>test</scope>
    </dependency>
  </dependencies>
</project>
>>>>>>> 28babcf6
<|MERGE_RESOLUTION|>--- conflicted
+++ resolved
@@ -1,4 +1,3 @@
-<<<<<<< HEAD
 <project xmlns="http://maven.apache.org/POM/4.0.0" xmlns:xsi="http://www.w3.org/2001/XMLSchema-instance" xsi:schemaLocation="http://maven.apache.org/POM/4.0.0 http://maven.apache.org/maven-v4_0_0.xsd">
   <parent>
     <groupId>org.eclipse.jetty.cdi</groupId>
@@ -69,77 +68,4 @@
       <scope>test</scope>
     </dependency>
   </dependencies>
-</project>
-=======
-<project xmlns="http://maven.apache.org/POM/4.0.0" xmlns:xsi="http://www.w3.org/2001/XMLSchema-instance" xsi:schemaLocation="http://maven.apache.org/POM/4.0.0 http://maven.apache.org/maven-v4_0_0.xsd">
-  <parent>
-    <groupId>org.eclipse.jetty.cdi</groupId>
-    <artifactId>jetty-cdi-parent</artifactId>
-    <version>9.3.22-SNAPSHOT</version>
-  </parent>
-  <modelVersion>4.0.0</modelVersion>
-  <artifactId>cdi-websocket</artifactId>
-  <name>Jetty :: CDI :: WebSocket</name>
-  <url>http://www.eclipse.org/jetty</url>
-  <packaging>jar</packaging>
-  <properties>
-    <weld.version>2.2.9.Final</weld.version>
-    <bundle-symbolic-name>${project.groupId}.websocket</bundle-symbolic-name>
-  </properties>
-
-  <dependencies>
-    <dependency>
-      <groupId>org.eclipse.jetty.cdi</groupId>
-      <artifactId>cdi-core</artifactId>
-      <version>${project.version}</version>
-    </dependency>
-    <dependency>
-      <groupId>org.eclipse.jetty.websocket</groupId>
-      <artifactId>websocket-common</artifactId>
-      <version>${project.version}</version>
-    </dependency>
-    <!-- below here lie testing dragons -->
-    <dependency>
-       <groupId>org.eclipse.jetty</groupId>
-       <artifactId>apache-jsp</artifactId>
-       <version>${project.version}</version>
-       <scope>test</scope>
-     </dependency>
-    <dependency>
-      <groupId>org.jboss.weld</groupId>
-      <artifactId>weld-core</artifactId>
-      <version>${weld.version}</version>
-      <scope>test</scope>
-    </dependency>
-    <dependency>
-      <groupId>org.jboss.weld.se</groupId>
-      <artifactId>weld-se-core</artifactId>
-      <version>${weld.version}</version>
-      <scope>test</scope>
-    </dependency>
-    <dependency>
-      <groupId>org.eclipse.jetty.cdi</groupId>
-      <artifactId>cdi-core</artifactId>
-      <version>${project.version}</version>
-      <classifier>tests</classifier>
-      <scope>test</scope>
-    </dependency>
-    <dependency>
-      <groupId>org.eclipse.jetty.cdi</groupId>
-      <artifactId>cdi-servlet</artifactId>
-      <version>${project.version}</version>
-      <scope>test</scope>
-    </dependency>
-    <dependency>
-      <groupId>org.eclipse.jetty.websocket</groupId>
-      <artifactId>javax-websocket-server-impl</artifactId>
-      <version>${project.version}</version>
-    </dependency>
-    <dependency>
-      <groupId>org.eclipse.jetty.toolchain</groupId>
-      <artifactId>jetty-test-helper</artifactId>
-      <scope>test</scope>
-    </dependency>
-  </dependencies>
-</project>
->>>>>>> 28babcf6
+</project>