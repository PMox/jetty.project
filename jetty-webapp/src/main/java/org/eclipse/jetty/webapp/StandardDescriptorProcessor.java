//
//  ========================================================================
//  Copyright (c) 1995-2018 Mort Bay Consulting Pty. Ltd.
//  ------------------------------------------------------------------------
//  All rights reserved. This program and the accompanying materials
//  are made available under the terms of the Eclipse Public License v1.0
//  and Apache License v2.0 which accompanies this distribution.
//
//      The Eclipse Public License is available at
//      http://www.eclipse.org/legal/epl-v10.html
//
//      The Apache License v2.0 is available at
//      http://www.opensource.org/licenses/apache2.0.php
//
//  You may elect to redistribute this code under either of these licenses.
//  ========================================================================
//

package org.eclipse.jetty.webapp;

import java.util.ArrayList;
import java.util.Arrays;
import java.util.EnumSet;
import java.util.EventListener;
import java.util.HashMap;
import java.util.HashSet;
import java.util.Iterator;
import java.util.List;
import java.util.ListIterator;
import java.util.Locale;
import java.util.Map;
import java.util.Set;

import javax.servlet.DispatcherType;
import javax.servlet.MultipartConfigElement;
import javax.servlet.SessionTrackingMode;

import org.eclipse.jetty.http.pathmap.ServletPathSpec;
import org.eclipse.jetty.security.ConstraintAware;
import org.eclipse.jetty.security.ConstraintMapping;
import org.eclipse.jetty.security.authentication.FormAuthenticator;
import org.eclipse.jetty.servlet.ErrorPageErrorHandler;
import org.eclipse.jetty.servlet.FilterHolder;
import org.eclipse.jetty.servlet.FilterMapping;
import org.eclipse.jetty.servlet.ListenerHolder;
import org.eclipse.jetty.servlet.ServletContextHandler.JspConfig;
import org.eclipse.jetty.servlet.ServletContextHandler.JspPropertyGroup;
import org.eclipse.jetty.servlet.ServletContextHandler.TagLib;
import org.eclipse.jetty.servlet.ServletHolder;
import org.eclipse.jetty.servlet.ServletMapping;
import org.eclipse.jetty.servlet.Source;
import org.eclipse.jetty.util.ArrayUtil;
import org.eclipse.jetty.util.Loader;
import org.eclipse.jetty.util.log.Log;
import org.eclipse.jetty.util.log.Logger;
import org.eclipse.jetty.util.security.Constraint;
import org.eclipse.jetty.xml.XmlParser;
import org.eclipse.jetty.xml.XmlParser.Node;

/**
 * StandardDescriptorProcessor.
 * <p>
 * Process the web.xml, web-defaults.xml, web-overrides.xml, and web-fragment.xml descriptors.
 */
public class StandardDescriptorProcessor extends IterativeDescriptorProcessor
{
    private static final Logger LOG = Log.getLogger(StandardDescriptorProcessor.class);

    public static final String STANDARD_PROCESSOR = "org.eclipse.jetty.standardDescriptorProcessor";

    final Map<String,FilterHolder> _filterHolderMap = new HashMap<>();
    final List<FilterHolder> _filterHolders = new ArrayList<>();
    final List<FilterMapping> _filterMappings = new ArrayList<>();
    final Map<String,ServletHolder> _servletHolderMap = new HashMap<>();
    final List<ServletHolder> _servletHolders = new ArrayList<>();
    final List<ServletMapping> _servletMappings = new ArrayList<>();

    public StandardDescriptorProcessor ()
    {
        try
        {
            registerVisitor("context-param", this.getClass().getMethod("visitContextParam", __signature));
            registerVisitor("display-name", this.getClass().getMethod("visitDisplayName", __signature));
            registerVisitor("servlet", this.getClass().getMethod("visitServlet",  __signature));
            registerVisitor("servlet-mapping", this.getClass().getMethod("visitServletMapping",  __signature));
            registerVisitor("session-config", this.getClass().getMethod("visitSessionConfig",  __signature));
            registerVisitor("mime-mapping", this.getClass().getMethod("visitMimeMapping",  __signature));
            registerVisitor("welcome-file-list", this.getClass().getMethod("visitWelcomeFileList",  __signature));
            registerVisitor("locale-encoding-mapping-list", this.getClass().getMethod("visitLocaleEncodingList",  __signature));
            registerVisitor("error-page", this.getClass().getMethod("visitErrorPage",  __signature));
            registerVisitor("taglib", this.getClass().getMethod("visitTagLib",  __signature));
            registerVisitor("jsp-config", this.getClass().getMethod("visitJspConfig",  __signature));
            registerVisitor("security-constraint", this.getClass().getMethod("visitSecurityConstraint",  __signature));
            registerVisitor("login-config", this.getClass().getMethod("visitLoginConfig",  __signature));
            registerVisitor("security-role", this.getClass().getMethod("visitSecurityRole",  __signature));
            registerVisitor("filter", this.getClass().getMethod("visitFilter",  __signature));
            registerVisitor("filter-mapping", this.getClass().getMethod("visitFilterMapping",  __signature));
            registerVisitor("listener", this.getClass().getMethod("visitListener",  __signature));
            registerVisitor("distributable", this.getClass().getMethod("visitDistributable",  __signature));
            registerVisitor("deny-uncovered-http-methods", this.getClass().getMethod("visitDenyUncoveredHttpMethods", __signature));
            registerVisitor("default-context-path", this.getClass().getMethod("visitDefaultContextPath", __signature));
            registerVisitor("request-encoding", this.getClass().getMethod("visitRequestEncoding", __signature));
            registerVisitor("response-encoding", this.getClass().getMethod("visitResponseEncoding", __signature));

        }
        catch (Exception e)
        {
            throw new IllegalStateException(e);
        }
    }



    /**
     * {@inheritDoc}
     */
    @Override
    public void start(WebAppContext context, Descriptor descriptor)
    {
        for (FilterHolder h : context.getServletHandler().getFilters())
        {
            _filterHolderMap.put(h.getName(),h);
            _filterHolders.add(h);
        }
        if (context.getServletHandler().getFilterMappings()!=null)
            _filterMappings.addAll(Arrays.asList(context.getServletHandler().getFilterMappings()));
        for (ServletHolder h : context.getServletHandler().getServlets())
        {
            _servletHolderMap.put(h.getName(),h);
            _servletHolders.add(h);
        }
        if (context.getServletHandler().getServletMappings()!=null)
            _servletMappings.addAll(Arrays.asList(context.getServletHandler().getServletMappings()));
    }


    /**
     * {@inheritDoc}
     */
    @Override
    public void end(WebAppContext context, Descriptor descriptor)
    {
        context.getServletHandler().setFilters(_filterHolders.toArray(new FilterHolder[_filterHolderMap.size()]));
        context.getServletHandler().setServlets(_servletHolders.toArray(new ServletHolder[_servletHolderMap.size()]));

        context.getServletHandler().setFilterMappings(_filterMappings.toArray(new FilterMapping[_filterMappings.size()]));
        context.getServletHandler().setServletMappings(_servletMappings.toArray(new ServletMapping[_servletMappings.size()]));

        _filterHolderMap.clear();
        _filterHolders.clear();
        _filterMappings.clear();
        _servletHolderMap.clear();
        _servletHolders.clear();
        _servletMappings.clear();
    }

    public void visitContextParam (WebAppContext context, Descriptor descriptor, XmlParser.Node node)
    {
        String name = node.getString("param-name", false, true);
        String value = node.getString("param-value", false, true);
        switch (context.getMetaData().getOrigin("context-param."+name))
        {
            case NotSet:
            {
                //just set it
                context.getInitParams().put(name, value);
                context.getMetaData().setOrigin("context-param."+name, descriptor);
                break;
            }
            case WebXml:
            case WebDefaults:
            case WebOverride:
            {
                //previously set by a web xml, allow other web xml files to override
                if (!(descriptor instanceof FragmentDescriptor))
                {
                    context.getInitParams().put(name, value);
                    context.getMetaData().setOrigin("context-param."+name, descriptor);
                }
                break;
            }
            case WebFragment:
            {
                //previously set by a web-fragment, this fragment's value must be the same
                if (descriptor instanceof FragmentDescriptor)
                {
                    if (!((String)context.getInitParams().get(name)).equals(value))
                        throw new IllegalStateException("Conflicting context-param "+name+"="+value+" in "+descriptor.getResource());
                }
                break;
            }
            default:
                LOG.warn(new Throwable()); // TODO throw ISE?
        }
        if (LOG.isDebugEnabled())
            LOG.debug("ContextParam: " + name + "=" + value);

    }

    public void visitDisplayName(WebAppContext context, Descriptor descriptor, XmlParser.Node node)
    {
        //Servlet Spec 3.0 p. 74 Ignore from web-fragments
        if (!(descriptor instanceof FragmentDescriptor))
        {
            context.setDisplayName(node.toString(false, true));
            context.getMetaData().setOrigin("display-name", descriptor);
        }
    }

    public void visitServlet(WebAppContext context, Descriptor descriptor, XmlParser.Node node)
    {
        String id = node.getAttribute("id");

        // initialize holder
        String name = node.getString("servlet-name", false, true);
        ServletHolder holder = _servletHolderMap.get(name);

        //If servlet of that name does not already exist, create it.
        if (holder == null)
        {
            holder = context.getServletHandler().newServletHolder(new Source (Source.Origin.DESCRIPTOR, descriptor.getResource().toString()));
            holder.setName(name);
            _servletHolderMap.put(name,holder);
            _servletHolders.add(holder);
        }

        // init params
        Iterator<?> iParamsIter = node.iterator("init-param");
        while (iParamsIter.hasNext())
        {
            XmlParser.Node paramNode = (XmlParser.Node) iParamsIter.next();
            String pname = paramNode.getString("param-name", false, true);
            String pvalue = paramNode.getString("param-value", false, true);
            String originName = name+".servlet.init-param."+pname;

            Descriptor originDescriptor = context.getMetaData().getOriginDescriptor(originName);
            switch (context.getMetaData().getOrigin(originName))
            {
                case NotSet:
                {
                    //init-param not already set, so set it
                    holder.setInitParameter(pname, pvalue);
                    context.getMetaData().setOrigin(originName, descriptor);
                    break;
                }
                case WebXml:
                case WebDefaults:
                case WebOverride:
                {
                    //previously set by a web xml descriptor, if we're parsing another web xml descriptor allow override as long as it is from a different descriptor
                    //ie ignore setting more than once within the same descriptor
                    //otherwise just ignore it
                    if (!(descriptor instanceof FragmentDescriptor) && (descriptor!=originDescriptor))
                    {
                        holder.setInitParameter(pname, pvalue);
                        context.getMetaData().setOrigin(originName, descriptor);
                    }
                    break;
                }
                case WebFragment:
                {
                    //previously set by a web-fragment, make sure that the value matches, otherwise its an error
                    if ((descriptor != originDescriptor) && !holder.getInitParameter(pname).equals(pvalue))
                        throw new IllegalStateException("Mismatching init-param "+pname+"="+pvalue+" in "+descriptor.getResource());
                    break;
                }
                default:
                    LOG.warn(new Throwable()); // TODO throw ISE?
            }
        }

        String servlet_class = node.getString("servlet-class", false, true);
        if ("".equals(servlet_class))
            servlet_class = null;

        //Handle the default jsp servlet instance
        if (id != null && id.equals("jsp") && servlet_class != null)
        {
            try
            {
                Loader.loadClass(servlet_class);
            }
            catch (ClassNotFoundException e)
            {
                LOG.info("NO JSP Support for {}, did not find {}", context.getContextPath(), servlet_class);
                servlet_class = "org.eclipse.jetty.servlet.NoJspServlet";
            }
        }


        //Set the servlet-class
        if (servlet_class != null)
        {
            ((WebDescriptor)descriptor).addClassName(servlet_class);
            switch (context.getMetaData().getOrigin(name+".servlet.servlet-class"))
            {
                case NotSet:
                {
                    //the class of the servlet has not previously been set, so set it
                    holder.setClassName(servlet_class);
                    context.getMetaData().setOrigin(name+".servlet.servlet-class", descriptor);
                    break;
                }
                case WebXml:
                case WebDefaults:
                case WebOverride:
                {
                    //the class of the servlet was set by a web xml file, only allow web-override/web-default to change it
                    if (!(descriptor instanceof FragmentDescriptor))
                    {
                        holder.setClassName(servlet_class);
                        context.getMetaData().setOrigin(name+".servlet.servlet-class", descriptor);
                    }
                    break;
                }
                case WebFragment:
                {
                    //the class was set by another fragment, ensure this fragment's value is the same
                    if (!servlet_class.equals(holder.getClassName()))
                        throw new IllegalStateException("Conflicting servlet-class "+servlet_class+" in "+descriptor.getResource());
                    break;
                }
                default:
                    LOG.warn(new Throwable()); // TODO throw ISE?
            }
        }

        // Handle JSP file
        String jsp_file = node.getString("jsp-file", false, true);
        if (jsp_file != null)
            holder.setForcedPath(jsp_file);

        // handle load-on-startup
        XmlParser.Node startup = node.get("load-on-startup");
        if (startup != null)
        {
            String s = startup.toString(false, true).toLowerCase(Locale.ENGLISH);
            int order = 0;
            if (s.startsWith("t"))
            {
                LOG.warn("Deprecated boolean load-on-startup.  Please use integer");
                order = 1;
            }
            else
            {
                try
                {
                    if (s != null && s.trim().length() > 0) order = Integer.parseInt(s);
                }
                catch (Exception e)
                {
                    LOG.warn("Cannot parse load-on-startup " + s + ". Please use integer");
                    LOG.ignore(e);
                }
            }

            switch (context.getMetaData().getOrigin(name+".servlet.load-on-startup"))
            {
                case NotSet:
                {
                    //not already set, so set it now
                    holder.setInitOrder(order);
                    context.getMetaData().setOrigin(name+".servlet.load-on-startup", descriptor);
                    break;
                }
                case WebXml:
                case WebDefaults:
                case WebOverride:
                {
                    //if it was already set by a web xml descriptor and we're parsing another web xml descriptor, then override it
                    if (!(descriptor instanceof FragmentDescriptor))
                    {
                        holder.setInitOrder(order);
                        context.getMetaData().setOrigin(name+".servlet.load-on-startup", descriptor);
                    }
                    break;
                }
                case WebFragment:
                {
                    //it was already set by another fragment, if we're parsing a fragment, the values must match
                    if (order != holder.getInitOrder())
                        throw new IllegalStateException("Conflicting load-on-startup value in "+descriptor.getResource());
                    break;
                }
                default:
                    LOG.warn(new Throwable()); // TODO throw ISE?
            }
        }

        Iterator<Node> sRefsIter = node.iterator("security-role-ref");
        while (sRefsIter.hasNext())
        {
            XmlParser.Node securityRef = (XmlParser.Node) sRefsIter.next();
            String roleName = securityRef.getString("role-name", false, true);
            String roleLink = securityRef.getString("role-link", false, true);
            if (roleName != null && roleName.length() > 0 && roleLink != null && roleLink.length() > 0)
            {
                if (LOG.isDebugEnabled()) LOG.debug("link role " + roleName + " to " + roleLink + " for " + this);
                switch (context.getMetaData().getOrigin(name+".servlet.role-name."+roleName))
                {
                    case NotSet:
                    {
                        //set it
                        holder.setUserRoleLink(roleName, roleLink);
                        context.getMetaData().setOrigin(name+".servlet.role-name."+roleName, descriptor);
                        break;
                    }
                    case WebXml:
                    case WebDefaults:
                    case WebOverride:
                    {
                        //only another web xml descriptor (web-default,web-override web.xml) can override an already set value
                        if (!(descriptor instanceof FragmentDescriptor))
                        {
                            holder.setUserRoleLink(roleName, roleLink);
                            context.getMetaData().setOrigin(name+".servlet.role-name."+roleName, descriptor);
                        }
                        break;
                    }
                    case WebFragment:
                    {
                        if (!holder.getUserRoleLink(roleName).equals(roleLink))
                            throw new IllegalStateException("Conflicting role-link for role-name "+roleName+" for servlet "+name+" in "+descriptor.getResource());
                        break;
                    }
                    default:
                        LOG.warn(new Throwable()); // TODO throw ISE?
                }
            }
            else
            {
                LOG.warn("Ignored invalid security-role-ref element: " + "servlet-name=" + holder.getName() + ", " + securityRef);
            }
        }


        XmlParser.Node run_as = node.get("run-as");
        if (run_as != null)
        {
            String roleName = run_as.getString("role-name", false, true);

            if (roleName != null)
            {
                switch (context.getMetaData().getOrigin(name+".servlet.run-as"))
                {
                    case NotSet:
                    {
                        //run-as not set, so set it
                        holder.setRunAsRole(roleName);
                        context.getMetaData().setOrigin(name+".servlet.run-as", descriptor);
                        break;
                    }
                    case WebXml:
                    case WebDefaults:
                    case WebOverride:
                    {
                        //run-as was set by a web xml, only allow it to be changed if we're currently parsing another web xml(override/default)
                        if (!(descriptor instanceof FragmentDescriptor))
                        {
                            holder.setRunAsRole(roleName);
                            context.getMetaData().setOrigin(name+".servlet.run-as", descriptor);
                        }
                        break;
                    }
                    case WebFragment:
                    {
                        //run-as was set by another fragment, this fragment must show the same value
                        if (!holder.getRunAsRole().equals(roleName))
                            throw new IllegalStateException("Conflicting run-as role "+roleName+" for servlet "+name+" in "+descriptor.getResource());
                        break;
                    }
                    default:
                        LOG.warn(new Throwable()); // TODO throw ISE?
                }
            }
        }

        String async=node.getString("async-supported",false,true);
        if (async!=null)
        {
            boolean val = async.length()==0||Boolean.parseBoolean(async);
            switch (context.getMetaData().getOrigin(name+".servlet.async-supported"))
            {
                case NotSet:
                {
                    //set it
                    holder.setAsyncSupported(val);
                    context.getMetaData().setOrigin(name+".servlet.async-supported", descriptor);
                    break;
                }
                case WebXml:
                case WebDefaults:
                case WebOverride:
                {
                    //async-supported set by previous web xml descriptor, only allow override if we're parsing another web descriptor(web.xml/web-override.xml/web-default.xml)
                    if (!(descriptor instanceof FragmentDescriptor))
                    {
                        holder.setAsyncSupported(val);
                        context.getMetaData().setOrigin(name+".servlet.async-supported", descriptor);
                    }
                    break;
                }
                case WebFragment:
                {
                    //async-supported set by another fragment, this fragment's value must match
                    if (holder.isAsyncSupported() != val)
                        throw new IllegalStateException("Conflicting async-supported="+async+" for servlet "+name+" in "+descriptor.getResource());
                    break;
                }
                default:
                    LOG.warn(new Throwable()); // TODO throw ISE?
            }
        }

        String enabled = node.getString("enabled", false, true);
        if (enabled!=null)
        {
            boolean is_enabled = enabled.length()==0||Boolean.parseBoolean(enabled);
            switch (context.getMetaData().getOrigin(name+".servlet.enabled"))
            {
                case NotSet:
                {
                    //hasn't been set yet, so set it
                    holder.setEnabled(is_enabled);
                    context.getMetaData().setOrigin(name+".servlet.enabled", descriptor);
                    break;
                }
                case WebXml:
                case WebDefaults:
                case WebOverride:
                {
                    //was set in a web xml descriptor, only allow override from another web xml descriptor
                    if (!(descriptor instanceof FragmentDescriptor))
                    {
                        holder.setEnabled(is_enabled);
                        context.getMetaData().setOrigin(name+".servlet.enabled", descriptor);
                    }
                    break;
                }
                case WebFragment:
                {
                    //was set by another fragment, this fragment's value must match
                    if (holder.isEnabled() != is_enabled)
                        throw new IllegalStateException("Conflicting value of servlet enabled for servlet "+name+" in "+descriptor.getResource());
                    break;
                }
                default:
                    LOG.warn(new Throwable()); // TODO throw ISE?
            }
        }

        /*
         * If multipart config not set, then set it and record it was by the web.xml or fragment.
         * If it was set by web.xml then if this is a fragment, ignore the settings.
         * If it was set by a fragment, if this is a fragment and the values are different, error!
         */
        XmlParser.Node multipart = node.get("multipart-config");
        if (multipart != null)
        {
            String location = multipart.getString("location", false, true);
            String maxFile = multipart.getString("max-file-size", false, true);
            String maxRequest = multipart.getString("max-request-size", false, true);
            String threshold = multipart.getString("file-size-threshold",false,true);
            MultipartConfigElement element = new MultipartConfigElement(location,
                                                                        (maxFile==null||"".equals(maxFile)?-1L:Long.parseLong(maxFile)),
                                                                        (maxRequest==null||"".equals(maxRequest)?-1L:Long.parseLong(maxRequest)),
                                                                        (threshold==null||"".equals(threshold)?0:Integer.parseInt(threshold)));

            switch (context.getMetaData().getOrigin(name+".servlet.multipart-config"))
            {
                case NotSet:
                {
                    //hasn't been set, so set it
                    holder.getRegistration().setMultipartConfig(element);
                    context.getMetaData().setOrigin(name+".servlet.multipart-config", descriptor);
                    break;
                }
                case WebXml:
                case WebDefaults:
                case WebOverride:
                {
                    //was set in a web xml, only allow changes if we're parsing another web xml (web.xml/web-default.xml/web-override.xml)
                    if (!(descriptor instanceof FragmentDescriptor))
                    {
                        holder.getRegistration().setMultipartConfig(element);
                        context.getMetaData().setOrigin(name+".servlet.multipart-config", descriptor);
                    }
                    break;
                }
                case WebFragment:
                {
                    //another fragment set the value, this fragment's values must match exactly or it is an error
                    MultipartConfigElement cfg = ((ServletHolder.Registration)holder.getRegistration()).getMultipartConfig();

                    if (cfg.getMaxFileSize() != element.getMaxFileSize())
                        throw new IllegalStateException("Conflicting multipart-config max-file-size for servlet "+name+" in "+descriptor.getResource());
                    if (cfg.getMaxRequestSize() != element.getMaxRequestSize())
                        throw new IllegalStateException("Conflicting multipart-config max-request-size for servlet "+name+" in "+descriptor.getResource());
                    if (cfg.getFileSizeThreshold() != element.getFileSizeThreshold())
                        throw new IllegalStateException("Conflicting multipart-config file-size-threshold for servlet "+name+" in "+descriptor.getResource());
                    if ((cfg.getLocation() != null && (element.getLocation() == null || element.getLocation().length()==0))
                            || (cfg.getLocation() == null && (element.getLocation()!=null || element.getLocation().length() > 0)))
                        throw new IllegalStateException("Conflicting multipart-config location for servlet "+name+" in "+descriptor.getResource());
                    break;
                }
                default:
                    LOG.warn(new Throwable()); // TODO throw ISE?
            }
        }
    }

    public void visitServletMapping(WebAppContext context, Descriptor descriptor, XmlParser.Node node)
    {
        //Servlet Spec 3.0, p74
        //servlet-mappings are always additive, whether from web xml descriptors (web.xml/web-default.xml/web-override.xml) or web-fragments.
        //Maintenance update 3.0a to spec:
        //  Updated 8.2.3.g.v to say <servlet-mapping> elements are additive across web-fragments.
        //  <servlet-mapping> declared in web.xml overrides the mapping for the servlet specified in the web-fragment.xml

        String servlet_name = node.getString("servlet-name", false, true);
        switch (context.getMetaData().getOrigin(servlet_name+".servlet.mappings"))
        {
            case NotSet:
            {
                //no servlet mappings
                context.getMetaData().setOrigin(servlet_name+".servlet.mappings", descriptor);
                addServletMapping(servlet_name, node, context, descriptor);               
                break;
            }
            case WebDefaults:
            case WebXml:
            case WebOverride:
            {
                //previously set by a web xml descriptor, if we're parsing another web xml descriptor allow override
                //otherwise just ignore it as web.xml takes precedence (pg 8-81 5.g.vi)
                if (!(descriptor instanceof FragmentDescriptor))
                {
                   addServletMapping(servlet_name, node, context, descriptor);
                }
                break;
            }
            case WebFragment:
            {
                //mappings previously set by another web-fragment, so merge in this web-fragment's mappings
                addServletMapping(servlet_name, node, context, descriptor);
                break;
            }
            default:
                LOG.warn(new Throwable()); // TODO throw ISE?
        }
    }

    public void visitSessionConfig(WebAppContext context, Descriptor descriptor, XmlParser.Node node)
    {
        if (context.getSessionHandler() == null)
            return; //no session handler, ignore session setup
        
        XmlParser.Node tNode = node.get("session-timeout");
        if (tNode != null)
        { 
            java.math.BigDecimal asDecimal = new java.math.BigDecimal(tNode.toString(false, true));
            if (asDecimal.compareTo(org.eclipse.jetty.server.session.SessionHandler.MAX_INACTIVE_MINUTES) > 0)
                throw new IllegalStateException ("Max session-timeout in minutes is "+org.eclipse.jetty.server.session.SessionHandler.MAX_INACTIVE_MINUTES);

            context.getSessionHandler().setMaxInactiveInterval(asDecimal.intValueExact() * 60);
        }

        //Servlet Spec 3.0
        // <tracking-mode>
        // this is additive across web-fragments
        Iterator<Node> iter = node.iterator("tracking-mode");
        if (iter.hasNext())
        { 
            Set<SessionTrackingMode> modes = null;
            Origin o = context.getMetaData().getOrigin("session.tracking-mode");
            switch (o)
            {
                case NotSet://not previously set, starting fresh
                case WebDefaults://previously set in web defaults, allow this descriptor to start fresh
                {
                    
                    modes = new HashSet<SessionTrackingMode>();
                    context.getMetaData().setOrigin("session.tracking-mode", descriptor);
                    break;
                }
                case WebXml:
                case WebFragment:
                case WebOverride:
                {
                    //if setting from an override descriptor, start afresh, otherwise add-in tracking-modes
                    if (descriptor instanceof OverrideDescriptor)
                        modes = new HashSet<SessionTrackingMode>();
                    else
                        modes = new HashSet<SessionTrackingMode>(context.getSessionHandler().getEffectiveSessionTrackingModes());
                    context.getMetaData().setOrigin("session.tracking-mode", descriptor);
                    break;
                }    
                default:
                    LOG.warn(new Throwable()); // TODO throw ISE?   
            }
            
            while (iter.hasNext())
            {
                XmlParser.Node mNode = (XmlParser.Node) iter.next();
                String trackMode = mNode.toString(false, true);
                modes.add(SessionTrackingMode.valueOf(trackMode));
            }
            context.getSessionHandler().setSessionTrackingModes(modes);   
        }
       

        //Servlet Spec 3.0
        //<cookie-config>
        XmlParser.Node cookieConfig = node.get("cookie-config");
        if (cookieConfig != null)
        {
            //  <name>
            String name = cookieConfig.getString("name", false, true);
            if (name != null)
            {
                switch (context.getMetaData().getOrigin("cookie-config.name"))
                {
                    case NotSet:
                    {
                        //no <cookie-config><name> set yet, accept it
                        context.getSessionHandler().getSessionCookieConfig().setName(name);
                        context.getMetaData().setOrigin("cookie-config.name", descriptor);
                        break;
                    }
                    case WebXml:
                    case WebDefaults:
                    case WebOverride:
                    {
                        //<cookie-config><name> set in a web xml, only allow web-default/web-override to change
                        if (!(descriptor instanceof FragmentDescriptor))
                        {
                            context.getSessionHandler().getSessionCookieConfig().setName(name);
                            context.getMetaData().setOrigin("cookie-config.name", descriptor);
                        }
                        break;
                    }
                    case WebFragment:
                    {
                        //a web-fragment set the value, all web-fragments must have the same value
                        if (!context.getSessionHandler().getSessionCookieConfig().getName().equals(name))
                            throw new IllegalStateException("Conflicting cookie-config name "+name+" in "+descriptor.getResource());
                        break;
                    }
                    default:
                        LOG.warn(new Throwable()); // TODO throw ISE?
                }
            }

            //  <domain>
            String domain = cookieConfig.getString("domain", false, true);
            if (domain != null)
            {
                switch (context.getMetaData().getOrigin("cookie-config.domain"))
                {
                    case NotSet:
                    {
                        //no <cookie-config><domain> set yet, accept it
                        context.getSessionHandler().getSessionCookieConfig().setDomain(domain);
                        context.getMetaData().setOrigin("cookie-config.domain", descriptor);
                        break;
                    }
                    case WebXml:
                    case WebDefaults:
                    case WebOverride:
                    {
                        //<cookie-config><domain> set in a web xml, only allow web-default/web-override to change
                        if (!(descriptor instanceof FragmentDescriptor))
                        {
                            context.getSessionHandler().getSessionCookieConfig().setDomain(domain);
                            context.getMetaData().setOrigin("cookie-config.domain", descriptor);
                        }
                        break;
                    }
                    case WebFragment:
                    {
                        //a web-fragment set the value, all web-fragments must have the same value
                        if (!context.getSessionHandler().getSessionCookieConfig().getDomain().equals(domain))
                            throw new IllegalStateException("Conflicting cookie-config domain "+domain+" in "+descriptor.getResource());
                        break;
                    }
                    default:
                        LOG.warn(new Throwable()); // TODO throw ISE?
                }
            }

            //  <path>
            String path = cookieConfig.getString("path", false, true);
            if (path != null)
            {
                switch (context.getMetaData().getOrigin("cookie-config.path"))
                {
                    case NotSet:
                    {
                        //no <cookie-config><domain> set yet, accept it
                        context.getSessionHandler().getSessionCookieConfig().setPath(path);
                        context.getMetaData().setOrigin("cookie-config.path", descriptor);
                        break;
                    }
                    case WebXml:
                    case WebDefaults:
                    case WebOverride:
                    {
                        //<cookie-config><domain> set in a web xml, only allow web-default/web-override to change
                        if (!(descriptor instanceof FragmentDescriptor))
                        {
                            context.getSessionHandler().getSessionCookieConfig().setPath(path);
                            context.getMetaData().setOrigin("cookie-config.path", descriptor);
                        }
                        break;
                    }
                    case WebFragment:
                    {
                        //a web-fragment set the value, all web-fragments must have the same value
                        if (!context.getSessionHandler().getSessionCookieConfig().getPath().equals(path))
                            throw new IllegalStateException("Conflicting cookie-config path "+path+" in "+descriptor.getResource());
                        break;
                    }
                    default:
                        LOG.warn(new Throwable()); // TODO throw ISE?
                }
            }

            //  <comment>
            String comment = cookieConfig.getString("comment", false, true);
            if (comment != null)
            {
                switch (context.getMetaData().getOrigin("cookie-config.comment"))
                {
                    case NotSet:
                    {
                        //no <cookie-config><comment> set yet, accept it
                        context.getSessionHandler().getSessionCookieConfig().setComment(comment);
                        context.getMetaData().setOrigin("cookie-config.comment", descriptor);
                        break;
                    }
                    case WebXml:
                    case WebDefaults:
                    case WebOverride:
                    {
                        //<cookie-config><comment> set in a web xml, only allow web-default/web-override to change
                        if (!(descriptor instanceof FragmentDescriptor))
                        {
                            context.getSessionHandler().getSessionCookieConfig().setComment(comment);
                            context.getMetaData().setOrigin("cookie-config.comment", descriptor);
                        }
                        break;
                    }
                    case WebFragment:
                    {
                        //a web-fragment set the value, all web-fragments must have the same value
                        if (!context.getSessionHandler().getSessionCookieConfig().getComment().equals(comment))
                            throw new IllegalStateException("Conflicting cookie-config comment "+comment+" in "+descriptor.getResource());
                        break;
                    }
                    default:
                        LOG.warn(new Throwable()); // TODO throw ISE?
                }
            }

            //  <http-only>true/false
            tNode = cookieConfig.get("http-only");
            if (tNode != null)
            {
                boolean httpOnly = Boolean.parseBoolean(tNode.toString(false,true));
                switch (context.getMetaData().getOrigin("cookie-config.http-only"))
                {
                    case NotSet:
                    {
                        //no <cookie-config><http-only> set yet, accept it
                        context.getSessionHandler().getSessionCookieConfig().setHttpOnly(httpOnly);
                        context.getMetaData().setOrigin("cookie-config.http-only", descriptor);
                        break;
                    }
                    case WebXml:
                    case WebDefaults:
                    case WebOverride:
                    {
                        //<cookie-config><http-only> set in a web xml, only allow web-default/web-override to change
                        if (!(descriptor instanceof FragmentDescriptor))
                        {
                            context.getSessionHandler().getSessionCookieConfig().setHttpOnly(httpOnly);
                            context.getMetaData().setOrigin("cookie-config.http-only", descriptor);
                        }
                        break;
                    }
                    case WebFragment:
                    {
                        //a web-fragment set the value, all web-fragments must have the same value
                        if (context.getSessionHandler().getSessionCookieConfig().isHttpOnly() != httpOnly)
                            throw new IllegalStateException("Conflicting cookie-config http-only "+httpOnly+" in "+descriptor.getResource());
                        break;
                    }
                    default:
                        LOG.warn(new Throwable()); // TODO throw ISE?
                }
            }

            //  <secure>true/false
            tNode = cookieConfig.get("secure");
            if (tNode != null)
            {
                boolean secure = Boolean.parseBoolean(tNode.toString(false,true));
                switch (context.getMetaData().getOrigin("cookie-config.secure"))
                {
                    case NotSet:
                    {
                        //no <cookie-config><secure> set yet, accept it
                        context.getSessionHandler().getSessionCookieConfig().setSecure(secure);
                        context.getMetaData().setOrigin("cookie-config.secure", descriptor);
                        break;
                    }
                    case WebXml:
                    case WebDefaults:
                    case WebOverride:
                    {
                        //<cookie-config><secure> set in a web xml, only allow web-default/web-override to change
                        if (!(descriptor instanceof FragmentDescriptor))
                        {
                            context.getSessionHandler().getSessionCookieConfig().setSecure(secure);
                            context.getMetaData().setOrigin("cookie-config.secure", descriptor);
                        }
                        break;
                    }
                    case WebFragment:
                    {
                        //a web-fragment set the value, all web-fragments must have the same value
                        if (context.getSessionHandler().getSessionCookieConfig().isSecure() != secure)
                            throw new IllegalStateException("Conflicting cookie-config secure "+secure+" in "+descriptor.getResource());
                        break;
                    }
                    default:
                        LOG.warn(new Throwable()); // TODO throw ISE?
                }
            }

            //  <max-age>
            tNode = cookieConfig.get("max-age");
            if (tNode != null)
            {
                int maxAge = Integer.parseInt(tNode.toString(false,true));
                switch (context.getMetaData().getOrigin("cookie-config.max-age"))
                {
                    case NotSet:
                    {
                        //no <cookie-config><max-age> set yet, accept it
                        context.getSessionHandler().getSessionCookieConfig().setMaxAge(maxAge);
                        context.getMetaData().setOrigin("cookie-config.max-age", descriptor);
                        break;
                    }
                    case WebXml:
                    case WebDefaults:
                    case WebOverride:
                    {
                        //<cookie-config><max-age> set in a web xml, only allow web-default/web-override to change
                        if (!(descriptor instanceof FragmentDescriptor))
                        {
                            context.getSessionHandler().getSessionCookieConfig().setMaxAge(maxAge);
                            context.getMetaData().setOrigin("cookie-config.max-age", descriptor);
                        }
                        break;
                    }
                    case WebFragment:
                    {
                        //a web-fragment set the value, all web-fragments must have the same value
                        if (context.getSessionHandler().getSessionCookieConfig().getMaxAge() != maxAge)
                            throw new IllegalStateException("Conflicting cookie-config max-age "+maxAge+" in "+descriptor.getResource());
                        break;
                    }
                    default:
                        LOG.warn(new Throwable()); // TODO throw ISE?
                }
            }
        }
    }

    public void visitMimeMapping(WebAppContext context, Descriptor descriptor, XmlParser.Node node)
    {
        String extension = node.getString("extension", false, true);
        if (extension != null && extension.startsWith("."))
            extension = extension.substring(1);
        String mimeType = node.getString("mime-type", false, true);
        if (extension != null)
        {
            switch (context.getMetaData().getOrigin("extension."+extension))
            {
                case NotSet:
                {
                    //no mime-type set for the extension yet
                    context.getMimeTypes().addMimeMapping(extension, mimeType);
                    context.getMetaData().setOrigin("extension."+extension, descriptor);
                    break;
                }
                case WebXml:
                case WebDefaults:
                case WebOverride:
                {
                    //a mime-type was set for the extension in a web xml, only allow web-default/web-override to change
                    if (!(descriptor instanceof FragmentDescriptor))
                    {
                        context.getMimeTypes().addMimeMapping(extension, mimeType);
                        context.getMetaData().setOrigin("extension."+extension, descriptor);
                    }
                    break;
                }
                case WebFragment:
                {
                    //a web-fragment set the value, all web-fragments must have the same value
                    if (!context.getMimeTypes().getMimeByExtension("."+extension).equals(mimeType))
                        throw new IllegalStateException("Conflicting mime-type "+mimeType+" for extension "+extension+" in "+descriptor.getResource());
                    break;
                }
                default:
                    LOG.warn(new Throwable()); // TODO throw ISE?
            }
        }
    }

    public void visitWelcomeFileList(WebAppContext context, Descriptor descriptor, XmlParser.Node node)
    {
        switch (context.getMetaData().getOrigin("welcome-file-list"))
        {
            case NotSet:
            {
                context.getMetaData().setOrigin("welcome-file-list", descriptor);
                addWelcomeFiles(context,node);
                break;
            }
            case WebXml:
            {
                //web.xml set the welcome-file-list, all other descriptors then just merge in
                addWelcomeFiles(context,node);
                break;
            }
            case WebDefaults:
            {
                //if web-defaults set the welcome-file-list first and
                //we're processing web.xml then reset the welcome-file-list
                if (!(descriptor instanceof DefaultsDescriptor) && !(descriptor instanceof OverrideDescriptor) && !(descriptor instanceof FragmentDescriptor))
                {
                    context.setWelcomeFiles(new String[0]);
                }
                addWelcomeFiles(context,node);
                break;
            }
            case WebOverride:
            {
                //web-override set the list, all other descriptors just merge in
                addWelcomeFiles(context,node);
                break;
            }
            case WebFragment:
            {
                //A web-fragment first set the welcome-file-list. Other descriptors just add.
                addWelcomeFiles(context,node);
                break;
            }
            default:
                LOG.warn(new Throwable()); // TODO throw ISE?
        }
    }

    public void visitLocaleEncodingList(WebAppContext context, Descriptor descriptor, XmlParser.Node node)
    {
        Iterator<XmlParser.Node> iter = node.iterator("locale-encoding-mapping");
        while (iter.hasNext())
        {
            XmlParser.Node mapping = iter.next();
            String locale = mapping.getString("locale", false, true);
            String encoding = mapping.getString("encoding", false, true);

            if (encoding != null)
            {
                switch (context.getMetaData().getOrigin("locale-encoding."+locale))
                {
                    case NotSet:
                    {
                        //no mapping for the locale yet, so set it
                        context.addLocaleEncoding(locale, encoding);
                        context.getMetaData().setOrigin("locale-encoding."+locale, descriptor);
                        break;
                    }
                    case WebXml:
                    case WebDefaults:
                    case WebOverride:
                    {
                        //a value was set in a web descriptor, only allow another web descriptor to change it (web-default/web-override)
                        if (!(descriptor instanceof FragmentDescriptor))
                        {
                            context.addLocaleEncoding(locale, encoding);
                            context.getMetaData().setOrigin("locale-encoding."+locale, descriptor);
                        }
                        break;
                    }
                    case WebFragment:
                    {
                        //a value was set by a web-fragment, all fragments must have the same value
                        if (!encoding.equals(context.getLocaleEncoding(locale)))
                            throw new IllegalStateException("Conflicting loacle-encoding mapping for locale "+locale+" in "+descriptor.getResource());
                        break;
                    }
                    default:
                        LOG.warn(new Throwable()); // TODO throw ISE?
                }
            }
        }
    }

    public void visitErrorPage(WebAppContext context, Descriptor descriptor, XmlParser.Node node)
    {
        String error = node.getString("error-code", false, true);
        int code=0;
        if (error == null || error.length() == 0)
        {
            error = node.getString("exception-type", false, true);
            if (error == null || error.length() == 0)
                error = ErrorPageErrorHandler.GLOBAL_ERROR_PAGE;
        }
        else
            code=Integer.parseInt(error);

        String location = node.getString("location", false, true);
        if (!location.startsWith("/"))
            throw new IllegalStateException("Missing leading '/' for location: " + location);
        ErrorPageErrorHandler handler = (ErrorPageErrorHandler)context.getErrorHandler();
        String originName = "error."+error;
        switch (context.getMetaData().getOrigin(originName))
        {
            case NotSet:
            {
                //no error page setup for this code or exception yet
                if (code>0)
                    handler.addErrorPage(code,location);
                else
                    handler.addErrorPage(error,location);
                context.getMetaData().setOrigin("error."+error, descriptor);
                break;
            }
            case WebXml:
            case WebDefaults:
            case WebOverride:
            {
                //an error page setup was set in web.xml/webdefault.xml/web-override.xml, only allow other web xml descriptors to override it
                if (!(descriptor instanceof FragmentDescriptor))
                {
                    //if set twice in the same descriptor, its an error
                    Descriptor originDescriptor = context.getMetaData().getOriginDescriptor(originName);
                    if (descriptor == originDescriptor)
                        throw new IllegalStateException("Duplicate error-page "+error+" at "+location);

                    if (code>0)
                        handler.addErrorPage(code,location);
                    else
                        handler.addErrorPage(error,location);
                    context.getMetaData().setOrigin("error."+error, descriptor);
                }
                break;
            }
            case WebFragment:
            {
                //another web fragment set the same error code or exception, if its different its an error
                if (!handler.getErrorPages().get(error).equals(location))
                    throw new IllegalStateException("Conflicting error-code or exception-type "+error+" in "+descriptor.getResource());
                break;
            }
            default:
                LOG.warn(new Throwable()); // TODO throw ISE?
        }

    }

    public void addWelcomeFiles(WebAppContext context, XmlParser.Node node)
    {
        Iterator<XmlParser.Node> iter = node.iterator("welcome-file");
        while (iter.hasNext())
        {
            XmlParser.Node indexNode = (XmlParser.Node) iter.next();
            String welcome = indexNode.toString(false, true);

            //Servlet Spec 3.0 p. 74 welcome files are additive
            if (welcome != null && welcome.trim().length() > 0)
               context.setWelcomeFiles((String[])ArrayUtil.addToArray(context.getWelcomeFiles(),welcome,String.class));
        }
    }

    public ServletMapping addServletMapping (String servletName, XmlParser.Node node, WebAppContext context, Descriptor descriptor)
    {
        ServletMapping mapping = new ServletMapping(new Source(Source.Origin.DESCRIPTOR, descriptor.getResource().toString()));
        mapping.setServletName(servletName);
        mapping.setDefault(descriptor instanceof DefaultsDescriptor);
        
        List<String> paths = new ArrayList<String>();
        Iterator<XmlParser.Node> iter = node.iterator("url-pattern");
        while (iter.hasNext())
        {
            String p = iter.next().toString(false, true);
            p = ServletPathSpec.normalize(p);
            
            //check if there is already a mapping for this path
            ListIterator<ServletMapping> listItor = _servletMappings.listIterator();
            boolean found = false;
            while (listItor.hasNext() && !found)
            {
                ServletMapping sm = listItor.next();
                if (sm.getPathSpecs() != null)
                {
                    for (String ps:sm.getPathSpecs())
                    {
                        //The same path has been mapped multiple times, either to a different servlet or the same servlet.
                        //If its a different servlet, this is only valid to do if the old mapping was from a default descriptor.
                        if (p.equals(ps) && (sm.isDefault() || servletName.equals(sm.getServletName())))
                        {
                            if (sm.isDefault())
                            {
                                if (LOG.isDebugEnabled()) LOG.debug("{} in mapping {} from defaults descriptor is overridden by ",ps,sm,servletName);
                            }
                            else
                                LOG.warn("Duplicate mapping from {} to {}", p, servletName);

                            //remove ps from the path specs on the existing mapping
                            //if the mapping now has no pathspecs, remove it
                            String[] updatedPaths = ArrayUtil.removeFromArray(sm.getPathSpecs(), ps);
                            
                            if (updatedPaths == null || updatedPaths.length == 0)
                            {
                                if (LOG.isDebugEnabled()) LOG.debug("Removed empty mapping {}",sm);
                                listItor.remove();
                            }
                            else 
                            {
                                sm.setPathSpecs(updatedPaths);
                                if (LOG.isDebugEnabled()) LOG.debug("Removed path {} from mapping {}", p,sm);
                            }
                            found = true;
                            break;
                        }
                    }
                }
            }

            paths.add(p);
            context.getMetaData().setOrigin(servletName+".servlet.mapping."+p, descriptor);
        }

        mapping.setPathSpecs((String[]) paths.toArray(new String[paths.size()]));
        if (LOG.isDebugEnabled()) LOG.debug("Added mapping {} ",mapping);
        _servletMappings.add(mapping);
        return mapping;
    }

    public void addFilterMapping (String filterName, XmlParser.Node node, WebAppContext context, Descriptor descriptor)
    {
        FilterMapping mapping = new FilterMapping();
        mapping.setFilterName(filterName);

        List<String> paths = new ArrayList<String>();
        Iterator<XmlParser.Node>  iter = node.iterator("url-pattern");
        while (iter.hasNext())
        {
            String p = iter.next().toString(false, true);
            p = ServletPathSpec.normalize(p);
            paths.add(p);
            context.getMetaData().setOrigin(filterName+".filter.mapping."+p, descriptor);
        }
        mapping.setPathSpecs((String[]) paths.toArray(new String[paths.size()]));

        List<String> names = new ArrayList<String>();
        iter = node.iterator("servlet-name");
        while (iter.hasNext())
        {
            String n = ((XmlParser.Node) iter.next()).toString(false, true);
            names.add(n);
        }
        mapping.setServletNames((String[]) names.toArray(new String[names.size()]));


        List<DispatcherType> dispatches = new ArrayList<DispatcherType>();
        iter=node.iterator("dispatcher");
        while(iter.hasNext())
        {
            String d=((XmlParser.Node)iter.next()).toString(false,true);
            dispatches.add(FilterMapping.dispatch(d));
        }

        if (dispatches.size()>0)
            mapping.setDispatcherTypes(EnumSet.copyOf(dispatches));

        _filterMappings.add(mapping);
    }

    public void visitTagLib(WebAppContext context, Descriptor descriptor, XmlParser.Node node)
    {
        //Additive across web.xml and web-fragment.xml
        String uri = node.getString("taglib-uri", false, true);
        String location = node.getString("taglib-location", false, true);

        context.setResourceAlias(uri, location);

        JspConfig config = (JspConfig)context.getServletContext().getJspConfigDescriptor();
        if (config == null)
        {
            config = new JspConfig();
            context.getServletContext().setJspConfigDescriptor(config);
        }

        TagLib tl = new TagLib();
        tl.setTaglibLocation(location);
        tl.setTaglibURI(uri);
        config.addTaglibDescriptor(tl);
    }

    public void visitJspConfig(WebAppContext context, Descriptor descriptor, XmlParser.Node node)
    {
        //Additive across web.xml and web-fragment.xml
        JspConfig config = (JspConfig)context.getServletContext().getJspConfigDescriptor();
        if (config == null)
        {
           config = new JspConfig();
           context.getServletContext().setJspConfigDescriptor(config);
        }


        for (int i = 0; i < node.size(); i++)
        {
            Object o = node.get(i);
            if (o instanceof XmlParser.Node && "taglib".equals(((XmlParser.Node) o).getTag()))
                visitTagLib(context,descriptor, (XmlParser.Node) o);
        }

        // Map URLs from jsp property groups to JSP servlet.
        // this is more JSP stupidness creeping into the servlet spec
        Iterator<XmlParser.Node> iter = node.iterator("jsp-property-group");
        List<String> paths = new ArrayList<String>();
        while (iter.hasNext())
        {

            JspPropertyGroup jpg = new JspPropertyGroup();
            config.addJspPropertyGroup(jpg);
            XmlParser.Node group = iter.next();
            //url-patterns
            Iterator<XmlParser.Node> iter2 = group.iterator("url-pattern");
            while (iter2.hasNext())
            {
                String url = iter2.next().toString(false, true);
                url = ServletPathSpec.normalize(url);
                paths.add( url);
                jpg.addUrlPattern(url);
            }

            jpg.setElIgnored(group.getString("el-ignored", false, true));
            jpg.setPageEncoding(group.getString("page-encoding", false, true));
            jpg.setScriptingInvalid(group.getString("scripting-invalid", false, true));
            jpg.setIsXml(group.getString("is-xml", false, true));
            jpg.setDeferredSyntaxAllowedAsLiteral(group.getString("deferred-syntax-allowed-as-literal", false, true));
            jpg.setTrimDirectiveWhitespaces(group.getString("trim-directive-whitespaces", false, true));
            jpg.setDefaultContentType(group.getString("default-content-type", false, true));
            jpg.setBuffer(group.getString("buffer", false, true));
            jpg.setErrorOnUndeclaredNamespace(group.getString("error-on-undeclared-namespace", false, true));

            //preludes
            Iterator<XmlParser.Node> preludes = group.iterator("include-prelude");
            while (preludes.hasNext())
            {
                String prelude = preludes.next().toString(false, true);
                jpg.addIncludePrelude(prelude);
            }
            //codas
            Iterator<XmlParser.Node> codas = group.iterator("include-coda");
            while (codas.hasNext())
            {
                String coda = codas.next().toString(false, true);
                jpg.addIncludeCoda(coda);
            }

            if (LOG.isDebugEnabled()) LOG.debug(config.toString());
        }

        //add mappings to the jsp servlet from the property-group mappings
        if (paths.size() > 0)
        {
            ServletMapping jspMapping = null;
            for (ServletMapping m: _servletMappings)
            {
                if (m.getServletName().equals("jsp"))
                {
                    jspMapping = m;
                    break;
                }
            }
            if (jspMapping != null)
            {
                if (jspMapping.getPathSpecs() == null)
                {
                    //no paths in jsp servlet mapping, we will add all of ours
                    if (LOG.isDebugEnabled()) LOG.debug("Adding all paths from jsp-config to jsp servlet mapping");
                    jspMapping.setPathSpecs(paths.toArray(new String[paths.size()]));
                }
                else
                {
                    //check if each of our paths is already present in existing mapping
                    ListIterator<String> piterator = paths.listIterator();
                    while (piterator.hasNext())
                    {
                        String p = piterator.next();
                        if (jspMapping.containsPathSpec(p))
                            piterator.remove();
                    }
                    
                    //any remaining paths, add to the jspMapping
                    if (paths.size() > 0)
                    {
                        for (String p:jspMapping.getPathSpecs())
                            paths.add(p);
                        if (LOG.isDebugEnabled()) LOG.debug("Adding extra paths from jsp-config to jsp servlet mapping");
                        jspMapping.setPathSpecs((String[])paths.toArray(new String[paths.size()]));
                    }
                }
            }
            else
            {
                //no mapping for jsp yet, make one
                ServletMapping mapping = new ServletMapping(new Source(Source.Origin.DESCRIPTOR, descriptor.getResource().toString()));
                mapping.setServletName("jsp");
                mapping.setPathSpecs(paths.toArray(new String[paths.size()]));
                _servletMappings.add(mapping);
            }
        }
    }

    public void visitSecurityConstraint(WebAppContext context, Descriptor descriptor, XmlParser.Node node)
    {
        if (context.getSecurityHandler() == null)
        {
            LOG.warn("security-constraint declared but SecurityHandler==null");
            return;
        }

        Constraint scBase = new Constraint();

        //ServletSpec 3.0, p74 security-constraints, as minOccurs > 1, are additive
        //across fragments
        
        //TODO: need to remember origin of the constraints
        try
        {
            XmlParser.Node auths = node.get("auth-constraint");

            if (auths != null)
            {
                scBase.setAuthenticate(true);
                // auth-constraint
                Iterator<XmlParser.Node> iter = auths.iterator("role-name");
                List<String> roles = new ArrayList<String>();
                while (iter.hasNext())
                {
                    String role = iter.next().toString(false, true);
                    roles.add(role);
                }
                scBase.setRoles(roles.toArray(new String[roles.size()]));
            }

            XmlParser.Node data = node.get("user-data-constraint");
            if (data != null)
            {
                data = data.get("transport-guarantee");
                String guarantee = data.toString(false, true).toUpperCase(Locale.ENGLISH);
                if (guarantee == null || guarantee.length() == 0 || "NONE".equals(guarantee))
                    scBase.setDataConstraint(Constraint.DC_NONE);
                else if ("INTEGRAL".equals(guarantee))
                    scBase.setDataConstraint(Constraint.DC_INTEGRAL);
                else if ("CONFIDENTIAL".equals(guarantee))
                    scBase.setDataConstraint(Constraint.DC_CONFIDENTIAL);
                else
                {
                    LOG.warn("Unknown user-data-constraint:" + guarantee);
                    scBase.setDataConstraint(Constraint.DC_CONFIDENTIAL);
                }
            }
            Iterator<XmlParser.Node> iter = node.iterator("web-resource-collection");
            while (iter.hasNext())
            {
                XmlParser.Node collection =  iter.next();
                String name = collection.getString("web-resource-name", false, true);
                Constraint sc = (Constraint) scBase.clone();
                sc.setName(name);

                Iterator<XmlParser.Node> iter2 = collection.iterator("url-pattern");
                while (iter2.hasNext())
                {
                    String url = iter2.next().toString(false, true);
                    url = ServletPathSpec.normalize(url);
                    //remember origin so we can process ServletRegistration.Dynamic.setServletSecurityElement() correctly
                    context.getMetaData().setOrigin("constraint.url."+url, descriptor);
                    
                    Iterator<XmlParser.Node> methods = collection.iterator("http-method");
                    Iterator<XmlParser.Node> ommissions = collection.iterator("http-method-omission");
                   
                    if (methods.hasNext())
                    {
                        if (ommissions.hasNext())
                            throw new IllegalStateException ("web-resource-collection cannot contain both http-method and http-method-omission");
                        
                        //configure all the http-method elements for each url
                        while (methods.hasNext())
                        {
                            String method = ((XmlParser.Node) methods.next()).toString(false, true);
                            ConstraintMapping mapping = new ConstraintMapping();
                            mapping.setMethod(method);
                            mapping.setPathSpec(url);
                            mapping.setConstraint(sc);                                                      
                            ((ConstraintAware)context.getSecurityHandler()).addConstraintMapping(mapping);
                        }
                    }
                    else if (ommissions.hasNext())
                    {
                        //configure all the http-method-omission elements for each url
                        // TODO use the array
                        while (ommissions.hasNext())
                        {
                            String method = ((XmlParser.Node)ommissions.next()).toString(false, true);
                            ConstraintMapping mapping = new ConstraintMapping();
                            mapping.setMethodOmissions(new String[]{method});
                            mapping.setPathSpec(url);
                            mapping.setConstraint(sc);
                            ((ConstraintAware)context.getSecurityHandler()).addConstraintMapping(mapping);
                        }
                    }
                    else
                    {
                        //No http-methods or http-method-omissions specified, the constraint applies to all
                        ConstraintMapping mapping = new ConstraintMapping();
                        mapping.setPathSpec(url);
                        mapping.setConstraint(sc);
                        ((ConstraintAware)context.getSecurityHandler()).addConstraintMapping(mapping);
                    }
                } 
            }
        }
        catch (CloneNotSupportedException e)
        {
            LOG.warn(e);
        }
    }

    public void visitLoginConfig(WebAppContext context, Descriptor descriptor, XmlParser.Node node) throws Exception
    {
        //ServletSpec 3.0 p74 says elements present 0/1 time if specified in web.xml take
        //precendece over any web-fragment. If not specified in web.xml, then if specified
        //in a web-fragment must be the same across all web-fragments.
        XmlParser.Node method = node.get("auth-method");
        if (method != null)
        {
            //handle auth-method merge
            switch (context.getMetaData().getOrigin("auth-method"))
            {
                case NotSet:
                {
                    //not already set, so set it now
                    context.getSecurityHandler().setAuthMethod(method.toString(false, true));
                    context.getMetaData().setOrigin("auth-method", descriptor);
                    break;
                }
                case WebXml:
                case WebDefaults:
                case WebOverride:
                {
                    //if it was already set by a web xml descriptor and we're parsing another web xml descriptor, then override it
                    if (!(descriptor instanceof FragmentDescriptor))
                    {
                        context.getSecurityHandler().setAuthMethod(method.toString(false, true));
                        context.getMetaData().setOrigin("auth-method", descriptor);
                    }
                    break;
                }
                case WebFragment:
                {
                    //it was already set by another fragment, if we're parsing a fragment, the values must match
                    if (!context.getSecurityHandler().getAuthMethod().equals(method.toString(false, true)))
                        throw new IllegalStateException("Conflicting auth-method value in "+descriptor.getResource());
                    break;
                }
                default:
                    LOG.warn(new Throwable()); // TODO throw ISE?
            }

            //handle realm-name merge
            XmlParser.Node name = node.get("realm-name");
            String nameStr = (name == null ? "default" : name.toString(false, true));
            switch (context.getMetaData().getOrigin("realm-name"))
            {
                case NotSet:
                {
                    //no descriptor has set the realm-name yet, so set it
                    context.getSecurityHandler().setRealmName(nameStr);
                    context.getMetaData().setOrigin("realm-name", descriptor);
                    break;
                }
                case WebXml:
                case WebDefaults:
                case WebOverride:
                {
                    //set by a web xml file (web.xml/web-default.xm/web-override.xml), only allow it to be changed by another web xml file
                    if (!(descriptor instanceof FragmentDescriptor))
                    {
                        context.getSecurityHandler().setRealmName(nameStr);
                        context.getMetaData().setOrigin("realm-name", descriptor);
                    }
                    break;
                }
                case WebFragment:
                {
                    //a fragment set it, and we must be parsing another fragment, so the values must match
                    if (!context.getSecurityHandler().getRealmName().equals(nameStr))
                        throw new IllegalStateException("Conflicting realm-name value in "+descriptor.getResource());
                    break;
                }
                default:
                    LOG.warn(new Throwable()); // TODO throw ISE?
            }

            if (Constraint.__FORM_AUTH.equalsIgnoreCase(context.getSecurityHandler().getAuthMethod()))
            {
                XmlParser.Node formConfig = node.get("form-login-config");
                if (formConfig != null)
                {
                    String loginPageName = null;
                    XmlParser.Node loginPage = formConfig.get("form-login-page");
                    if (loginPage != null)
                        loginPageName = loginPage.toString(false, true);
                    String errorPageName = null;
                    XmlParser.Node errorPage = formConfig.get("form-error-page");
                    if (errorPage != null)
                        errorPageName = errorPage.toString(false, true);

                    //handle form-login-page
                    switch (context.getMetaData().getOrigin("form-login-page"))
                    {
                        case NotSet:
                        {
                            //Never been set before, so accept it
                            context.getSecurityHandler().setInitParameter(FormAuthenticator.__FORM_LOGIN_PAGE,loginPageName);
                            context.getMetaData().setOrigin("form-login-page",descriptor);
                            break;
                        }
                        case WebXml:
                        case WebDefaults:
                        case WebOverride:
                        {
                            //a web xml descriptor previously set it, only allow another one to change it (web.xml/web-default.xml/web-override.xml)
                            if (!(descriptor instanceof FragmentDescriptor))
                            {
                                context.getSecurityHandler().setInitParameter(FormAuthenticator.__FORM_LOGIN_PAGE,loginPageName);
                                context.getMetaData().setOrigin("form-login-page",descriptor);
                            }
                            break;
                        }
                        case WebFragment:
                        {
                            //a web-fragment previously set it. We must be parsing yet another web-fragment, so the values must agree
                            if (!context.getSecurityHandler().getInitParameter(FormAuthenticator.__FORM_LOGIN_PAGE).equals(loginPageName))
                                throw new IllegalStateException("Conflicting form-login-page value in "+descriptor.getResource());
                            break;
                        }
                        default:
                            LOG.warn(new Throwable()); // TODO throw ISE?
                    }

                    //handle form-error-page
                    switch (context.getMetaData().getOrigin("form-error-page"))
                    {
                        case NotSet:
                        {
                            //Never been set before, so accept it
                            context.getSecurityHandler().setInitParameter(FormAuthenticator.__FORM_ERROR_PAGE,errorPageName);
                            context.getMetaData().setOrigin("form-error-page",descriptor);
                            break;
                        }
                        case WebXml:
                        case WebDefaults:
                        case WebOverride:
                        {
                            //a web xml descriptor previously set it, only allow another one to change it (web.xml/web-default.xml/web-override.xml)
                            if (!(descriptor instanceof FragmentDescriptor))
                            {
                                context.getSecurityHandler().setInitParameter(FormAuthenticator.__FORM_ERROR_PAGE,errorPageName);
                                context.getMetaData().setOrigin("form-error-page",descriptor);
                            }
                            break;
                        }
                        case WebFragment:
                        {
                            //a web-fragment previously set it. We must be parsing yet another web-fragment, so the values must agree
                            if (!context.getSecurityHandler().getInitParameter(FormAuthenticator.__FORM_ERROR_PAGE).equals(errorPageName))
                                throw new IllegalStateException("Conflicting form-error-page value in "+descriptor.getResource());
                            break;
                        }
                        default:
                            LOG.warn(new Throwable()); // TODO throw ISE?
                    }
                }
                else
                {
                    throw new IllegalStateException("!form-login-config");
                }
            }
        }
    }

    public void visitSecurityRole(WebAppContext context, Descriptor descriptor, XmlParser.Node node)
    {
        if (context.getSecurityHandler() == null)
        {
            LOG.warn("security-role declared but SecurityHandler==null");
            return;
        }
        //ServletSpec 3.0, p74 elements with multiplicity >1 are additive when merged
        XmlParser.Node roleNode = node.get("role-name");
        String role = roleNode.toString(false, true);
        ((ConstraintAware)context.getSecurityHandler()).addRole(role);
    }

    public void visitFilter(WebAppContext context, Descriptor descriptor, XmlParser.Node node)
    {
        String name = node.getString("filter-name", false, true);
        FilterHolder holder = _filterHolderMap.get(name);
        if (holder == null)
        {
            holder = context.getServletHandler().newFilterHolder(new Source (Source.Origin.DESCRIPTOR, descriptor.getResource().toString()));
            holder.setName(name);
            _filterHolderMap.put(name,holder);
            _filterHolders.add(holder);
        }

        String filter_class = node.getString("filter-class", false, true);
        if (filter_class != null)
        {
            ((WebDescriptor)descriptor).addClassName(filter_class);

            switch (context.getMetaData().getOrigin(name+".filter.filter-class"))
            {
                case NotSet:
                {
                    //no class set yet
                    holder.setClassName(filter_class);
                    context.getMetaData().setOrigin(name+".filter.filter-class", descriptor);
                    break;
                }
                case WebXml:
                case WebDefaults:
                case WebOverride:
                {
                    //filter class was set in web.xml, only allow other web xml descriptors (override/default) to change it
                    if (!(descriptor instanceof FragmentDescriptor))
                    {
                        holder.setClassName(filter_class);
                        context.getMetaData().setOrigin(name+".filter.filter-class", descriptor);
                    }
                    break;
                }
                case WebFragment:
                {
                    //the filter class was set up by a web fragment, all fragments must be the same
                    if (!holder.getClassName().equals(filter_class))
                        throw new IllegalStateException("Conflicting filter-class for filter "+name+" in "+descriptor.getResource());
                    break;
                }
                default:
                    LOG.warn(new Throwable()); // TODO throw ISE?
            }
        }

        Iterator<XmlParser.Node>  iter = node.iterator("init-param");
        while (iter.hasNext())
        {
            XmlParser.Node paramNode = iter.next();
            String pname = paramNode.getString("param-name", false, true);
            String pvalue = paramNode.getString("param-value", false, true);

            switch (context.getMetaData().getOrigin(name+".filter.init-param."+pname))
            {
                case NotSet:
                {
                    //init-param not already set, so set it
                    holder.setInitParameter(pname, pvalue);
                    context.getMetaData().setOrigin(name+".filter.init-param."+pname, descriptor);
                    break;
                }
                case WebXml:
                case WebDefaults:
                case WebOverride:
                {
                    //previously set by a web xml descriptor, if we're parsing another web xml descriptor allow override
                    //otherwise just ignore it
                    if (!(descriptor instanceof FragmentDescriptor))
                    {
                        holder.setInitParameter(pname, pvalue);
                        context.getMetaData().setOrigin(name+".filter.init-param."+pname, descriptor);
                    }
                    break;
                }
                case WebFragment:
                {
                    //previously set by a web-fragment, make sure that the value matches, otherwise its an error
                    if (!holder.getInitParameter(pname).equals(pvalue))
                        throw new IllegalStateException("Mismatching init-param "+pname+"="+pvalue+" in "+descriptor.getResource());
                    break;
                }
                default:
                    LOG.warn(new Throwable()); // TODO throw ISE?
            }
        }

        String async=node.getString("async-supported",false,true);
        if (async!=null)
            holder.setAsyncSupported(async.length()==0||Boolean.parseBoolean(async));
        if (async!=null)
        {
            boolean val = async.length()==0||Boolean.parseBoolean(async);
            switch (context.getMetaData().getOrigin(name+".filter.async-supported"))
            {
                case NotSet:
                {
                    //set it
                    holder.setAsyncSupported(val);
                    context.getMetaData().setOrigin(name+".filter.async-supported", descriptor);
                    break;
                }
                case WebXml:
                case WebDefaults:
                case WebOverride:
                {
                    //async-supported set by previous web xml descriptor, only allow override if we're parsing another web descriptor(web.xml/web-override.xml/web-default.xml)
                    if (!(descriptor instanceof FragmentDescriptor))
                    {
                        holder.setAsyncSupported(val);
                        context.getMetaData().setOrigin(name+".filter.async-supported", descriptor);
                    }
                    break;
                }
                case WebFragment:
                {
                    //async-supported set by another fragment, this fragment's value must match
                    if (holder.isAsyncSupported() != val)
                        throw new IllegalStateException("Conflicting async-supported="+async+" for filter "+name+" in "+descriptor.getResource());
                    break;
                }
                default:
                    LOG.warn(new Throwable()); // TODO throw ISE?
            }
        }
    }

    public void visitFilterMapping(WebAppContext context, Descriptor descriptor, XmlParser.Node node)
    {
        //Servlet Spec 3.0, p74
        //filter-mappings are always additive, whether from web xml descriptors (web.xml/web-default.xml/web-override.xml) or web-fragments.
        //Maintenance update 3.0a to spec:
        //  Updated 8.2.3.g.v to say <servlet-mapping> elements are additive across web-fragments.
        String filter_name = node.getString("filter-name", false, true);
        switch (context.getMetaData().getOrigin(filter_name+".filter.mappings"))
        {
            case NotSet:
            {
                //no filtermappings for this filter yet defined
                context.getMetaData().setOrigin(filter_name+".filter.mappings", descriptor);
                addFilterMapping(filter_name, node, context, descriptor);
                break;
            }
            case WebDefaults:
            case WebOverride:
            case WebXml:
            {
                //filter mappings defined in a web xml file. If we're processing a fragment, we ignore filter mappings.
                if (!(descriptor instanceof FragmentDescriptor))
                {
                   addFilterMapping(filter_name, node, context, descriptor);
                }
                break;
            }
            case WebFragment:
            {
                //filter mappings first defined in a web-fragment, allow other fragments to add
                addFilterMapping(filter_name, node, context, descriptor);
                break;
            }
            default:
                LOG.warn(new Throwable()); // TODO throw ISE?
        }
    }

    public void visitListener(WebAppContext context, Descriptor descriptor, XmlParser.Node node)
    {
        String className = node.getString("listener-class", false, true);
        EventListener listener = null;
        try
        {
            if (className != null && className.length()> 0)
            {
                //Servlet Spec 3.0 p 74
                //Duplicate listener declarations don't result in duplicate listener instances
                EventListener[] listeners=context.getEventListeners();
                if (listeners!=null)
                {
                    for (EventListener l : listeners)
                    {
                        if (l.getClass().getName().equals(className))
                            return;
                    }
                }

                ((WebDescriptor)descriptor).addClassName(className);
                
                ListenerHolder h = context.getServletHandler().newListenerHolder(new Source (Source.Origin.DESCRIPTOR, descriptor.getResource().toString()));
                h.setClassName(className);
                context.getServletHandler().addListener(h);
                context.getMetaData().setOrigin(className+".listener", descriptor);
            }
        }
        catch (Exception e)
        {
            LOG.warn("Could not instantiate listener " + className, e);
            return;
        }
    }

    public void visitDistributable(WebAppContext context, Descriptor descriptor, XmlParser.Node node)
    {
        // the element has no content, so its simple presence
        // indicates that the webapp is distributable...
        //Servlet Spec 3.0 p.74  distributable only if all fragments are distributable
        ((WebDescriptor)descriptor).setDistributable(true);
    }
    
    
    /**
     * Servlet spec 3.1. When present in web.xml, this means that http methods that are
     * not covered by security constraints should have access denied.
     * <p>
     * See section 13.8.4, pg 145
     * 
     * @param context the of the processing
     * @param descriptor the descriptor
     * @param node the xml node
     */
    public void visitDenyUncoveredHttpMethods(WebAppContext context, Descriptor descriptor, XmlParser.Node node)
    {
        if (context.getSecurityHandler() == null)
        {
            LOG.warn("deny-uncovered-http-methods declared but SecurityHandler==null");
            return;
        }

        ((ConstraintAware)context.getSecurityHandler()).setDenyUncoveredHttpMethods(true);
    }
<<<<<<< HEAD

    /**
     * When specified, this element provides a default context path
     * of the web application. The default context path starts
     * with a / character. If it is not rooted at the root of the
     * server's name space, the path does not end with a / character.
     * @since Servlet 4.0
     * @param context the of the processing
     * @param descriptor the descriptor
     * @param node the xml node
     */
    public void visitDefaultContextPath(WebAppContext context, Descriptor descriptor, XmlParser.Node node)
    {
        if (!(descriptor instanceof FragmentDescriptor))
        {
            if (context.isContextPathDefault())
            {
                context.setContextPath(node.toString(false, true));
                context.getMetaData().setOrigin("default-context-path", descriptor);
            }
        }
    }

    /**
     * When specified, this element provides a default request
     * encoding of the web application.
     * @since Servlet 4.0
     * @param context the of the processing
     * @param descriptor the descriptor
     * @param node the xml node
     */
    public void visitRequestEncoding(WebAppContext context, Descriptor descriptor, XmlParser.Node node)
    {
        // TODO
        LOG.warn("Not implemented {}",node);
        // TODO
    }

    /**
     * When specified, this element provides a default response
     * encoding of the web application.
     * @since Servlet 4.0
     * @param context the of the processing
     * @param descriptor the descriptor
     * @param node the xml node
     */
    public void visitResponseEncoding(WebAppContext context, Descriptor descriptor, XmlParser.Node node)
    {
        // TODO
        LOG.warn("Not implemented {}",node);
    }


    public EventListener newListenerInstance(WebAppContext context,Class<? extends EventListener> clazz, Descriptor descriptor) throws Exception
    {
        ListenerHolder h = context.getServletHandler().newListenerHolder(new Source (Source.Origin.DESCRIPTOR, descriptor.getResource().toString()));
        EventListener l = context.getServletContext().createInstance(clazz);
        h.setListener(l);
        context.getServletHandler().addListener(h);
        return l;

    }
=======
>>>>>>> 5593e5b4
}<|MERGE_RESOLUTION|>--- conflicted
+++ resolved
@@ -1956,7 +1956,6 @@
 
         ((ConstraintAware)context.getSecurityHandler()).setDenyUncoveredHttpMethods(true);
     }
-<<<<<<< HEAD
 
     /**
      * When specified, this element provides a default context path
@@ -2008,17 +2007,4 @@
         // TODO
         LOG.warn("Not implemented {}",node);
     }
-
-
-    public EventListener newListenerInstance(WebAppContext context,Class<? extends EventListener> clazz, Descriptor descriptor) throws Exception
-    {
-        ListenerHolder h = context.getServletHandler().newListenerHolder(new Source (Source.Origin.DESCRIPTOR, descriptor.getResource().toString()));
-        EventListener l = context.getServletContext().createInstance(clazz);
-        h.setListener(l);
-        context.getServletHandler().addListener(h);
-        return l;
-
-    }
-=======
->>>>>>> 5593e5b4
 }