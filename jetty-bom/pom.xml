--- conflicted
+++ resolved
@@ -2,11 +2,7 @@
   <groupId>org.eclipse.jetty</groupId>
   <modelVersion>4.0.0</modelVersion>
   <artifactId>jetty-bom</artifactId>
-<<<<<<< HEAD
   <version>9.4.10-SNAPSHOT</version>
-=======
-  <version>9.3.24-SNAPSHOT</version>
->>>>>>> ae35ffdb
   <name>Jetty :: Bom</name>
   <description>Jetty BOM artifact</description>
   <url>http://www.eclipse.org/jetty</url>
@@ -97,7 +93,6 @@
     <dependencies>
       <dependency>
         <groupId>org.eclipse.jetty</groupId>
-<<<<<<< HEAD
         <artifactId>apache-jsp</artifactId>
         <version>9.4.10-SNAPSHOT</version>
       </dependency>
@@ -165,39 +160,15 @@
         <groupId>org.eclipse.jetty.cdi</groupId>
         <artifactId>cdi-servlet</artifactId>
         <version>9.4.10-SNAPSHOT</version>
-=======
-        <artifactId>jetty-annotations</artifactId>
-        <version>9.3.24-SNAPSHOT</version>
-      </dependency>
-      <dependency>
-        <groupId>org.eclipse.jetty</groupId>
-        <artifactId>cdi-core</artifactId>
-        <version>9.3.24-SNAPSHOT</version>
-      </dependency>
-      <dependency>
-        <groupId>org.eclipse.jetty</groupId>
-        <artifactId>cdi-servlet</artifactId>
-        <version>9.3.24-SNAPSHOT</version>
-      </dependency>
-      <dependency>
-        <groupId>org.eclipse.jetty</groupId>
-        <artifactId>cdi-websocket</artifactId>
-        <version>9.3.24-SNAPSHOT</version>
->>>>>>> ae35ffdb
       </dependency>
       <dependency>
         <groupId>org.eclipse.jetty</groupId>
         <artifactId>jetty-client</artifactId>
-<<<<<<< HEAD
-        <version>9.4.10-SNAPSHOT</version>
-=======
-        <version>9.3.24-SNAPSHOT</version>
->>>>>>> ae35ffdb
+        <version>9.4.10-SNAPSHOT</version>
       </dependency>
       <dependency>
         <groupId>org.eclipse.jetty</groupId>
         <artifactId>jetty-continuation</artifactId>
-<<<<<<< HEAD
         <version>9.4.10-SNAPSHOT</version>
       </dependency>
       <dependency>
@@ -221,19 +192,10 @@
         <groupId>org.eclipse.jetty.fcgi</groupId>
         <artifactId>fcgi-client</artifactId>
         <version>9.4.10-SNAPSHOT</version>
-=======
-        <version>9.3.24-SNAPSHOT</version>
       </dependency>
       <dependency>
         <groupId>org.eclipse.jetty.fcgi</groupId>
         <artifactId>fcgi-server</artifactId>
-        <version>9.3.24-SNAPSHOT</version>
->>>>>>> ae35ffdb
-      </dependency>
-      <dependency>
-        <groupId>org.eclipse.jetty.fcgi</groupId>
-        <artifactId>fcgi-server</artifactId>
-<<<<<<< HEAD
         <version>9.4.10-SNAPSHOT</version>
       </dependency>
       <dependency>
@@ -252,324 +214,180 @@
         <artifactId>jetty-home</artifactId>
         <version>9.4.10-SNAPSHOT</version>
         <type>tar.gz</type>
-=======
-        <version>9.3.24-SNAPSHOT</version>
-      </dependency>
-      <dependency>
-        <groupId>org.eclipse.jetty</groupId>
-        <artifactId>jetty-gcloud-memcached-session-manager</artifactId>
-        <version>9.3.24-SNAPSHOT</version>
-      </dependency>
-      <dependency>
-        <groupId>org.eclipse.jetty</groupId>
-        <artifactId>jetty-gcloud-session-manager</artifactId>
-        <version>9.3.24-SNAPSHOT</version>
-      </dependency>
-      <dependency>
-        <groupId>org.eclipse.jetty</groupId>
-        <artifactId>jetty-hazelcast</artifactId>
-        <version>9.3.24-SNAPSHOT</version>
->>>>>>> ae35ffdb
       </dependency>
       <dependency>
         <groupId>org.eclipse.jetty</groupId>
         <artifactId>jetty-http</artifactId>
-<<<<<<< HEAD
-        <version>9.4.10-SNAPSHOT</version>
-=======
-        <version>9.3.24-SNAPSHOT</version>
->>>>>>> ae35ffdb
+        <version>9.4.10-SNAPSHOT</version>
       </dependency>
       <dependency>
         <groupId>org.eclipse.jetty.http2</groupId>
         <artifactId>http2-client</artifactId>
-<<<<<<< HEAD
-        <version>9.4.10-SNAPSHOT</version>
-=======
-        <version>9.3.24-SNAPSHOT</version>
->>>>>>> ae35ffdb
+        <version>9.4.10-SNAPSHOT</version>
       </dependency>
       <dependency>
         <groupId>org.eclipse.jetty.http2</groupId>
         <artifactId>http2-common</artifactId>
-<<<<<<< HEAD
-        <version>9.4.10-SNAPSHOT</version>
-=======
-        <version>9.3.24-SNAPSHOT</version>
->>>>>>> ae35ffdb
+        <version>9.4.10-SNAPSHOT</version>
       </dependency>
       <dependency>
         <groupId>org.eclipse.jetty.http2</groupId>
         <artifactId>http2-hpack</artifactId>
-<<<<<<< HEAD
-        <version>9.4.10-SNAPSHOT</version>
-=======
-        <version>9.3.24-SNAPSHOT</version>
->>>>>>> ae35ffdb
+        <version>9.4.10-SNAPSHOT</version>
       </dependency>
       <dependency>
         <groupId>org.eclipse.jetty.http2</groupId>
         <artifactId>http2-http-client-transport</artifactId>
-<<<<<<< HEAD
-        <version>9.4.10-SNAPSHOT</version>
-=======
-        <version>9.3.24-SNAPSHOT</version>
->>>>>>> ae35ffdb
+        <version>9.4.10-SNAPSHOT</version>
       </dependency>
       <dependency>
         <groupId>org.eclipse.jetty.http2</groupId>
         <artifactId>http2-server</artifactId>
-<<<<<<< HEAD
-        <version>9.4.10-SNAPSHOT</version>
-=======
-        <version>9.3.24-SNAPSHOT</version>
->>>>>>> ae35ffdb
+        <version>9.4.10-SNAPSHOT</version>
       </dependency>
       <dependency>
         <groupId>org.eclipse.jetty</groupId>
         <artifactId>jetty-http-spi</artifactId>
-<<<<<<< HEAD
-        <version>9.4.10-SNAPSHOT</version>
-=======
-        <version>9.3.24-SNAPSHOT</version>
->>>>>>> ae35ffdb
+        <version>9.4.10-SNAPSHOT</version>
       </dependency>
       <dependency>
         <groupId>org.eclipse.jetty</groupId>
         <artifactId>jetty-infinispan</artifactId>
-<<<<<<< HEAD
         <version>9.4.10-SNAPSHOT</version>
       </dependency>
       <dependency>
         <groupId>org.eclipse.jetty</groupId>
         <artifactId>jetty-hazelcast</artifactId>
         <version>9.4.10-SNAPSHOT</version>
-=======
-        <version>9.3.24-SNAPSHOT</version>
->>>>>>> ae35ffdb
       </dependency>
       <dependency>
         <groupId>org.eclipse.jetty</groupId>
         <artifactId>jetty-io</artifactId>
-<<<<<<< HEAD
-        <version>9.4.10-SNAPSHOT</version>
-=======
-        <version>9.3.24-SNAPSHOT</version>
->>>>>>> ae35ffdb
+        <version>9.4.10-SNAPSHOT</version>
       </dependency>
       <dependency>
         <groupId>org.eclipse.jetty</groupId>
         <artifactId>jetty-jaas</artifactId>
-<<<<<<< HEAD
-        <version>9.4.10-SNAPSHOT</version>
-=======
-        <version>9.3.24-SNAPSHOT</version>
->>>>>>> ae35ffdb
+        <version>9.4.10-SNAPSHOT</version>
       </dependency>
       <dependency>
         <groupId>org.eclipse.jetty</groupId>
         <artifactId>jetty-jaspi</artifactId>
-<<<<<<< HEAD
-        <version>9.4.10-SNAPSHOT</version>
-=======
-        <version>9.3.24-SNAPSHOT</version>
->>>>>>> ae35ffdb
+        <version>9.4.10-SNAPSHOT</version>
       </dependency>
       <dependency>
         <groupId>org.eclipse.jetty</groupId>
         <artifactId>jetty-jmx</artifactId>
-<<<<<<< HEAD
-        <version>9.4.10-SNAPSHOT</version>
-=======
-        <version>9.3.24-SNAPSHOT</version>
->>>>>>> ae35ffdb
+        <version>9.4.10-SNAPSHOT</version>
       </dependency>
       <dependency>
         <groupId>org.eclipse.jetty</groupId>
         <artifactId>jetty-jndi</artifactId>
-<<<<<<< HEAD
         <version>9.4.10-SNAPSHOT</version>
       </dependency>
       <dependency>
         <groupId>org.eclipse.jetty.memcached</groupId>
         <artifactId>jetty-memcached-sessions</artifactId>
         <version>9.4.10-SNAPSHOT</version>
-=======
-        <version>9.3.24-SNAPSHOT</version>
-      </dependency>
-      <dependency>
-        <groupId>org.eclipse.jetty</groupId>
-        <artifactId>jetty-monitor</artifactId>
-        <version>9.3.24-SNAPSHOT</version>
->>>>>>> ae35ffdb
       </dependency>
       <dependency>
         <groupId>org.eclipse.jetty</groupId>
         <artifactId>jetty-nosql</artifactId>
-<<<<<<< HEAD
-        <version>9.4.10-SNAPSHOT</version>
-=======
-        <version>9.3.24-SNAPSHOT</version>
->>>>>>> ae35ffdb
+        <version>9.4.10-SNAPSHOT</version>
       </dependency>
       <dependency>
         <groupId>org.eclipse.jetty.osgi</groupId>
         <artifactId>jetty-osgi-boot</artifactId>
-<<<<<<< HEAD
-        <version>9.4.10-SNAPSHOT</version>
-=======
-        <version>9.3.24-SNAPSHOT</version>
->>>>>>> ae35ffdb
+        <version>9.4.10-SNAPSHOT</version>
       </dependency>
       <dependency>
         <groupId>org.eclipse.jetty.osgi</groupId>
         <artifactId>jetty-osgi-boot-jsp</artifactId>
-<<<<<<< HEAD
-        <version>9.4.10-SNAPSHOT</version>
-=======
-        <version>9.3.24-SNAPSHOT</version>
->>>>>>> ae35ffdb
+        <version>9.4.10-SNAPSHOT</version>
       </dependency>
       <dependency>
         <groupId>org.eclipse.jetty.osgi</groupId>
         <artifactId>jetty-osgi-boot-warurl</artifactId>
-<<<<<<< HEAD
         <version>9.4.10-SNAPSHOT</version>
       </dependency>
       <dependency>
         <groupId>org.eclipse.jetty.osgi</groupId>
         <artifactId>jetty-httpservice</artifactId>
         <version>9.4.10-SNAPSHOT</version>
-=======
-        <version>9.3.24-SNAPSHOT</version>
->>>>>>> ae35ffdb
       </dependency>
       <dependency>
         <groupId>org.eclipse.jetty</groupId>
         <artifactId>jetty-plus</artifactId>
-<<<<<<< HEAD
-        <version>9.4.10-SNAPSHOT</version>
-=======
-        <version>9.3.24-SNAPSHOT</version>
->>>>>>> ae35ffdb
+        <version>9.4.10-SNAPSHOT</version>
       </dependency>
       <dependency>
         <groupId>org.eclipse.jetty</groupId>
         <artifactId>jetty-proxy</artifactId>
-<<<<<<< HEAD
-        <version>9.4.10-SNAPSHOT</version>
-=======
-        <version>9.3.24-SNAPSHOT</version>
->>>>>>> ae35ffdb
+        <version>9.4.10-SNAPSHOT</version>
       </dependency>
       <dependency>
         <groupId>org.eclipse.jetty</groupId>
         <artifactId>jetty-quickstart</artifactId>
-<<<<<<< HEAD
-        <version>9.4.10-SNAPSHOT</version>
-=======
-        <version>9.3.24-SNAPSHOT</version>
->>>>>>> ae35ffdb
+        <version>9.4.10-SNAPSHOT</version>
       </dependency>
       <dependency>
         <groupId>org.eclipse.jetty</groupId>
         <artifactId>jetty-rewrite</artifactId>
-<<<<<<< HEAD
-        <version>9.4.10-SNAPSHOT</version>
-=======
-        <version>9.3.24-SNAPSHOT</version>
->>>>>>> ae35ffdb
+        <version>9.4.10-SNAPSHOT</version>
       </dependency>
       <dependency>
         <groupId>org.eclipse.jetty</groupId>
         <artifactId>jetty-security</artifactId>
-<<<<<<< HEAD
-        <version>9.4.10-SNAPSHOT</version>
-=======
-        <version>9.3.24-SNAPSHOT</version>
->>>>>>> ae35ffdb
+        <version>9.4.10-SNAPSHOT</version>
       </dependency>
       <dependency>
         <groupId>org.eclipse.jetty</groupId>
         <artifactId>jetty-server</artifactId>
-<<<<<<< HEAD
-        <version>9.4.10-SNAPSHOT</version>
-=======
-        <version>9.3.24-SNAPSHOT</version>
->>>>>>> ae35ffdb
+        <version>9.4.10-SNAPSHOT</version>
       </dependency>
       <dependency>
         <groupId>org.eclipse.jetty</groupId>
         <artifactId>jetty-servlet</artifactId>
-<<<<<<< HEAD
-        <version>9.4.10-SNAPSHOT</version>
-=======
-        <version>9.3.24-SNAPSHOT</version>
->>>>>>> ae35ffdb
+        <version>9.4.10-SNAPSHOT</version>
       </dependency>
       <dependency>
         <groupId>org.eclipse.jetty</groupId>
         <artifactId>jetty-servlets</artifactId>
-<<<<<<< HEAD
-        <version>9.4.10-SNAPSHOT</version>
-=======
-        <version>9.3.24-SNAPSHOT</version>
->>>>>>> ae35ffdb
+        <version>9.4.10-SNAPSHOT</version>
       </dependency>
       <dependency>
         <groupId>org.eclipse.jetty</groupId>
         <artifactId>jetty-spring</artifactId>
-<<<<<<< HEAD
         <version>9.4.10-SNAPSHOT</version>
       </dependency>
       <dependency>
         <groupId>org.eclipse.jetty</groupId>
         <artifactId>jetty-unixsocket</artifactId>
         <version>9.4.10-SNAPSHOT</version>
-=======
-        <version>9.3.24-SNAPSHOT</version>
->>>>>>> ae35ffdb
       </dependency>
       <dependency>
         <groupId>org.eclipse.jetty</groupId>
         <artifactId>jetty-util</artifactId>
-<<<<<<< HEAD
-        <version>9.4.10-SNAPSHOT</version>
-=======
-        <version>9.3.24-SNAPSHOT</version>
->>>>>>> ae35ffdb
+        <version>9.4.10-SNAPSHOT</version>
       </dependency>
       <dependency>
         <groupId>org.eclipse.jetty</groupId>
         <artifactId>jetty-util-ajax</artifactId>
-<<<<<<< HEAD
-        <version>9.4.10-SNAPSHOT</version>
-=======
-        <version>9.3.24-SNAPSHOT</version>
->>>>>>> ae35ffdb
+        <version>9.4.10-SNAPSHOT</version>
       </dependency>
       <dependency>
         <groupId>org.eclipse.jetty</groupId>
         <artifactId>jetty-webapp</artifactId>
-<<<<<<< HEAD
-        <version>9.4.10-SNAPSHOT</version>
-=======
-        <version>9.3.24-SNAPSHOT</version>
->>>>>>> ae35ffdb
+        <version>9.4.10-SNAPSHOT</version>
       </dependency>
       <dependency>
         <groupId>org.eclipse.jetty.websocket</groupId>
         <artifactId>javax-websocket-client-impl</artifactId>
-<<<<<<< HEAD
-        <version>9.4.10-SNAPSHOT</version>
-=======
-        <version>9.3.24-SNAPSHOT</version>
->>>>>>> ae35ffdb
+        <version>9.4.10-SNAPSHOT</version>
       </dependency>
       <dependency>
         <groupId>org.eclipse.jetty.websocket</groupId>
         <artifactId>javax-websocket-server-impl</artifactId>
-<<<<<<< HEAD
         <version>9.4.10-SNAPSHOT</version>
       </dependency>
       <dependency>
@@ -596,55 +414,11 @@
         <groupId>org.eclipse.jetty.websocket</groupId>
         <artifactId>websocket-servlet</artifactId>
         <version>9.4.10-SNAPSHOT</version>
-=======
-        <version>9.3.24-SNAPSHOT</version>
-      </dependency>
-      <dependency>
-        <groupId>org.eclipse.jetty</groupId>
-        <artifactId>javax-websocket-api</artifactId>
-        <version>9.3.24-SNAPSHOT</version>
-      </dependency>
-      <dependency>
-        <groupId>org.eclipse.jetty</groupId>
-        <artifactId>javax-websocket-client</artifactId>
-        <version>9.3.24-SNAPSHOT</version>
-      </dependency>
-      <dependency>
-        <groupId>org.eclipse.jetty</groupId>
-        <artifactId>javax-websocket-common</artifactId>
-        <version>9.3.24-SNAPSHOT</version>
-      </dependency>
-      <dependency>
-        <groupId>org.eclipse.jetty</groupId>
-        <artifactId>javax-websocket-server</artifactId>
-        <version>9.3.24-SNAPSHOT</version>
-      </dependency>
-      <dependency>
-        <groupId>org.eclipse.jetty</groupId>
-        <artifactId>javax-websocket-servlet</artifactId>
-        <version>9.3.24-SNAPSHOT</version>
->>>>>>> ae35ffdb
       </dependency>
       <dependency>
         <groupId>org.eclipse.jetty</groupId>
         <artifactId>jetty-xml</artifactId>
-<<<<<<< HEAD
-        <version>9.4.10-SNAPSHOT</version>
-=======
-        <version>9.3.24-SNAPSHOT</version>
-      </dependency>
-      <dependency>
-        <groupId>org.eclipse.jetty</groupId>
-        <artifactId>jetty-distribution</artifactId>
-        <version>9.3.24-SNAPSHOT</version>
-        <type>zip</type>
-      </dependency>
-      <dependency>
-        <groupId>org.eclipse.jetty</groupId>
-        <artifactId>jetty-distribution</artifactId>
-        <version>9.3.24-SNAPSHOT</version>
-        <type>tar.gz</type>
->>>>>>> ae35ffdb
+        <version>9.4.10-SNAPSHOT</version>
       </dependency>
     </dependencies>
   </dependencyManagement>
@@ -680,7 +454,7 @@
       <email>joakim.erdfelt@gmail.com</email>
       <organization>Webtide, LLC</organization>
       <organizationUrl>https://webtide.com</organizationUrl>
-      <timezone>-7</timezone>
+      <timezone>-6</timezone>
     </developer>
     <developer>
       <id>sbordet</id>
