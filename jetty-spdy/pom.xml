--- conflicted
+++ resolved
@@ -3,11 +3,7 @@
     <parent>
         <groupId>org.eclipse.jetty</groupId>
         <artifactId>jetty-project</artifactId>
-<<<<<<< HEAD
-        <version>7.6.16-SNAPSHOT</version>
-=======
         <version>7.6.17-SNAPSHOT</version>
->>>>>>> d9d1af0e
     </parent>
 
     <modelVersion>4.0.0</modelVersion>
@@ -210,9 +206,6 @@
                 <npn.version>1.1.7.v20140316</npn.version>
             </properties>
         </profile>
-<<<<<<< HEAD
-    </profiles>
-=======
     <profile>
       <id>7u60</id>
       <activation>
@@ -250,6 +243,5 @@
       </properties>
     </profile>
   </profiles>
->>>>>>> d9d1af0e
 
 </project>