--- conflicted
+++ resolved
@@ -211,7 +211,6 @@
     @Override
     public void write(byte[] b, int off, int len) throws IOException
     {  
-<<<<<<< HEAD
     	_written+=len;
     	boolean complete=_channel.getResponse().isAllContentWritten(_written);
 
@@ -306,49 +305,6 @@
     	// write any remaining content in the buffer directly
     	if (len>0)
     	    _channel.write(ByteBuffer.wrap(b, off, len), complete);
-=======
-        if (isClosed())
-            throw new EOFException("Closed");
-
-        _written+=len;
-        boolean complete=_channel.getResponse().isAllContentWritten(_written);
-        int capacity = getBufferSize();
-
-        // Should we aggregate?
-        if (!complete && len<=capacity/4)
-        {
-            if (_aggregate == null)
-                _aggregate = _channel.getByteBufferPool().acquire(capacity, false);
-
-            // YES - fill the aggregate with content from the buffer
-            int filled = BufferUtil.fill(_aggregate, b, off, len);
-
-            // return if we are not complete, not full and filled all the content
-            if (!complete && filled == len && !BufferUtil.isFull(_aggregate))
-                return;
-
-            // adjust offset/length
-            off += filled;
-            len -= filled;
-        }
-
-        // flush any content from the aggregate
-        if (BufferUtil.hasContent(_aggregate))
-        {
-            _channel.write(_aggregate, complete && len==0);
-
-            // should we fill aggregate again from the buffer?
-            if (len>0 && !complete && len<=_aggregate.capacity()/4)
-            {
-                BufferUtil.append(_aggregate, b, off, len);
-                return;
-            }
-        }
-
-        // write any remaining content in the buffer directly
-        if (len>0)
-            _channel.write(ByteBuffer.wrap(b, off, len), complete);
->>>>>>> b86344e2
         else if (complete)
             _channel.write(BufferUtil.EMPTY_BUFFER,complete);
 
