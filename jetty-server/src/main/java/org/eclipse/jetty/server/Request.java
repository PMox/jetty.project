//
//  ========================================================================
//  Copyright (c) 1995-2017 Mort Bay Consulting Pty. Ltd.
//  ------------------------------------------------------------------------
//  All rights reserved. This program and the accompanying materials
//  are made available under the terms of the Eclipse Public License v1.0
//  and Apache License v2.0 which accompanies this distribution.
//
//      The Eclipse Public License is available at
//      http://www.eclipse.org/legal/epl-v10.html
//
//      The Apache License v2.0 is available at
//      http://www.opensource.org/licenses/apache2.0.php
//
//  You may elect to redistribute this code under either of these licenses.
//  ========================================================================
//

package org.eclipse.jetty.server;

import java.io.BufferedReader;
import java.io.ByteArrayOutputStream;
import java.io.File;
import java.io.IOException;
import java.io.InputStream;
import java.io.InputStreamReader;
import java.io.UnsupportedEncodingException;
import java.net.InetAddress;
import java.net.InetSocketAddress;
import java.nio.charset.Charset;
import java.nio.charset.StandardCharsets;
import java.nio.charset.UnsupportedCharsetException;
import java.security.Principal;
import java.util.ArrayList;
import java.util.Collection;
import java.util.Collections;
import java.util.Enumeration;
import java.util.EventListener;
import java.util.List;
import java.util.Locale;
import java.util.Map;
import java.util.function.Supplier;
import java.util.stream.Collectors;

import javax.servlet.AsyncContext;
import javax.servlet.AsyncListener;
import javax.servlet.DispatcherType;
import javax.servlet.MultipartConfigElement;
import javax.servlet.RequestDispatcher;
import javax.servlet.ServletContext;
import javax.servlet.ServletException;
import javax.servlet.ServletInputStream;
import javax.servlet.ServletRequest;
import javax.servlet.ServletRequestAttributeEvent;
import javax.servlet.ServletRequestAttributeListener;
import javax.servlet.ServletRequestWrapper;
import javax.servlet.ServletResponse;
import javax.servlet.http.Cookie;
import javax.servlet.http.HttpServletRequest;
import javax.servlet.http.HttpServletResponse;
import javax.servlet.http.HttpSession;
import javax.servlet.http.HttpUpgradeHandler;
import javax.servlet.http.MappingMatch;
import javax.servlet.http.Part;
import javax.servlet.http.PushBuilder;
import javax.servlet.http.HttpServletMapping;

import org.eclipse.jetty.http.BadMessageException;
import org.eclipse.jetty.http.HostPortHttpField;
import org.eclipse.jetty.http.HttpCookie;
import org.eclipse.jetty.http.HttpField;
import org.eclipse.jetty.http.HttpFields;
import org.eclipse.jetty.http.HttpHeader;
import org.eclipse.jetty.http.HttpMethod;
import org.eclipse.jetty.http.HttpScheme;
import org.eclipse.jetty.http.HttpStatus;
import org.eclipse.jetty.http.HttpURI;
import org.eclipse.jetty.http.HttpVersion;
import org.eclipse.jetty.http.MetaData;
import org.eclipse.jetty.http.MimeTypes;
import org.eclipse.jetty.http.pathmap.PathSpec;
import org.eclipse.jetty.http.pathmap.ServletPathSpec;
import org.eclipse.jetty.server.handler.ContextHandler;
import org.eclipse.jetty.server.handler.ContextHandler.Context;
import org.eclipse.jetty.server.session.Session;
import org.eclipse.jetty.server.session.SessionHandler;
import org.eclipse.jetty.util.Attributes;
import org.eclipse.jetty.util.AttributesMap;
import org.eclipse.jetty.util.IO;
import org.eclipse.jetty.util.MultiMap;
import org.eclipse.jetty.util.MultiPartInputStreamParser;
import org.eclipse.jetty.util.StringUtil;
import org.eclipse.jetty.util.URIUtil;
import org.eclipse.jetty.util.UrlEncoded;
import org.eclipse.jetty.util.log.Log;
import org.eclipse.jetty.util.log.Logger;

/**
 * Jetty Request.
 * <p>
 * Implements {@link javax.servlet.http.HttpServletRequest} from the <code>javax.servlet.http</code> package.
 * </p>
 * <p>
 * The standard interface of mostly getters, is extended with setters so that the request is mutable by the handlers that it is passed to. This allows the
 * request object to be as lightweight as possible and not actually implement any significant behavior. For example
 * <ul>
 *
 * <li>The {@link Request#getContextPath()} method will return null, until the request has been passed to a {@link ContextHandler} which matches the
 * {@link Request#getPathInfo()} with a context path and calls {@link Request#setContextPath(String)} as a result.</li>
 *
 * <li>the HTTP session methods will all return null sessions until such time as a request has been passed to a
 * {@link org.eclipse.jetty.server.session.SessionHandler} which checks for session cookies and enables the ability to create new sessions.</li>
 *
 * <li>The {@link Request#getServletPath()} method will return null until the request has been passed to a <code>org.eclipse.jetty.servlet.ServletHandler</code>
 * and the pathInfo matched against the servlet URL patterns and {@link Request#setServletPath(String)} called as a result.</li>
 * </ul>
 *
 * <p>
 * A request instance is created for each connection accepted by the server and recycled for each HTTP request received via that connection.
 * An effort is made to avoid reparsing headers and cookies that are likely to be the same for requests from the same connection. 
 * </p>
 * <p>
 * Request instances are recycled, which combined with badly written asynchronous applications can result in calls on requests that have been reset.
 * The code is written in a style to avoid NPE and ISE when such calls are made, as this has often proved generate exceptions that distraction 
 * from debugging such bad asynchronous applications.  Instead, request methods attempt to not fail when called in an illegal state, so that hopefully
 * the bad application will proceed to a major state event (eg calling AsyncContext.onComplete) which has better asynchronous guards, true atomic state
 * and better failure behaviour that will assist in debugging.
 * </p>
 * <p>
 * The form content that a request can process is limited to protect from Denial of Service attacks. The size in bytes is limited by
 * {@link ContextHandler#getMaxFormContentSize()} or if there is no context then the "org.eclipse.jetty.server.Request.maxFormContentSize" {@link Server}
 * attribute. The number of parameters keys is limited by {@link ContextHandler#getMaxFormKeys()} or if there is no context then the
 * "org.eclipse.jetty.server.Request.maxFormKeys" {@link Server} attribute.
 */
public class Request implements HttpServletRequest
{
    public static final String __MULTIPART_CONFIG_ELEMENT = "org.eclipse.jetty.multipartConfig";
    public static final String __MULTIPART_INPUT_STREAM = "org.eclipse.jetty.multiPartInputStream";
    public static final String __MULTIPART_CONTEXT = "org.eclipse.jetty.multiPartContext";

    private static final Logger LOG = Log.getLogger(Request.class);
    private static final Collection<Locale> __defaultLocale = Collections.singleton(Locale.getDefault());
    private static final int __NONE = 0, _STREAM = 1, __READER = 2;

    private static final MultiMap<String> NO_PARAMS = new MultiMap<>();

    /* ------------------------------------------------------------ */
    /**
     * Obtain the base {@link Request} instance of a {@link ServletRequest}, by
     * coercion, unwrapping or special attribute.
     * @param request The request
     * @return the base {@link Request} instance of a {@link ServletRequest}.
     */
    public static Request getBaseRequest(ServletRequest request)
    {
        if (request instanceof Request)
            return (Request)request;

        Object channel = request.getAttribute(HttpChannel.class.getName());
        if (channel instanceof HttpChannel)
            return ((HttpChannel)channel).getRequest();

        while (request instanceof ServletRequestWrapper)
            request=((ServletRequestWrapper)request).getRequest();

        if (request instanceof Request)
            return (Request)request;

        return null;
    }
    
    private final HttpChannel _channel;
    private final List<ServletRequestAttributeListener>  _requestAttributeListeners=new ArrayList<>();
    private final HttpInput _input;
    private MetaData.Request _metaData;
<<<<<<< HEAD
    private String _originalUri;
    private String _contextPath;
    private String _servletPath;
    private String _pathInfo;
    private PathSpec _pathSpec;
=======
    private String _originalURI;
    private String _contextPath;
    private String _servletPath;
    private String _pathInfo;
>>>>>>> d5a9f0e0
    private boolean _secure;
    private String _asyncNotSupportedSource = null;
    private boolean _newContext;
    private boolean _cookiesExtracted = false;
    private boolean _handled = false;
    private boolean _contentParamsExtracted;
    private boolean _requestedSessionIdFromCookie = false;
    private Attributes _attributes;
    private Authentication _authentication;
    private String _characterEncoding;
    private ContextHandler.Context _context;
    private Cookies _cookies;
    private DispatcherType _dispatcherType;
    private int _inputState = __NONE;
    private MultiMap<String> _queryParameters;
    private MultiMap<String> _contentParameters;
    private MultiMap<String> _parameters;
    private String _queryEncoding;
    private BufferedReader _reader;
    private String _readerEncoding;
    private InetSocketAddress _remote;
    private String _requestedSessionId;
    private UserIdentity.Scope _scope;
    private HttpSession _session;
    private SessionHandler _sessionHandler;
    private long _timeStamp;
    private MultiPartInputStreamParser _multiPartInputStream; //if the request is a multi-part mime
    private AsyncContextState _async;

    /* ------------------------------------------------------------ */
    public Request(HttpChannel channel, HttpInput input)
    {
        _channel = channel;
        _input = input;
    }

    /* ------------------------------------------------------------ */
    public HttpFields getHttpFields()
    {
        MetaData.Request metadata=_metaData;
        return metadata==null?null:metadata.getFields();
    }

    /* ------------------------------------------------------------ */
<<<<<<< HEAD
    @Override
    public Map<String,String> getTrailerFields()
    {
        HttpFields trailersFields = getTrailerHttpFields();
        if (trailersFields==null)
            return Collections.emptyMap();
        Map<String,String> trailers = new HashMap<>();
        for (HttpField field : trailersFields)
        {
            String key = field.getName().toLowerCase();
            String value = trailers.get(key);
            trailers.put(key,value==null?field.getValue():value+","+field.getValue());
        }
        return trailers;
    }

    /* ------------------------------------------------------------ */
    public HttpFields getTrailerHttpFields()
=======
    public HttpFields getTrailers()
>>>>>>> d5a9f0e0
    {
        MetaData.Request metadata=_metaData;
        Supplier<HttpFields> trailers = metadata==null?null:metadata.getTrailerSupplier();
        return trailers==null?null:trailers.get();
    }

    /* ------------------------------------------------------------ */
    public HttpInput getHttpInput()
    {
        return _input;
    }

    /* ------------------------------------------------------------ */
    public boolean isPush()
    {
        return Boolean.TRUE.equals(getAttribute("org.eclipse.jetty.pushed"));
    }

    /* ------------------------------------------------------------ */
    public boolean isPushSupported()
    {
        return !isPush() && getHttpChannel().getHttpTransport().isPushSupported();
    }

    /* ------------------------------------------------------------ */
<<<<<<< HEAD
    @Deprecated
=======
    /** Get a PushBuilder associated with this request initialized as follows:<ul>
     * <li>The method is initialized to "GET"</li>
     * <li>The headers from this request are copied to the Builder, except for:<ul>
     *   <li>Conditional headers (eg. If-Modified-Since)
     *   <li>Range headers
     *   <li>Expect headers
     *   <li>Authorization headers
     *   <li>Referrer headers
     * </ul></li>
     * <li>If the request was Authenticated, an Authorization header will
     * be set with a container generated token that will result in equivalent
     * Authorization</li>
     * <li>The query string from {@link #getQueryString()}
     * <li>The {@link #getRequestedSessionId()} value, unless at the time
     * of the call {@link #getSession(boolean)}
     * has previously been called to create a new {@link HttpSession}, in
     * which case the new session ID will be used as the PushBuilders
     * requested session ID.</li>
     * <li>The source of the requested session id will be the same as for
     * this request</li>
     * <li>The builders Referer header will be set to {@link #getRequestURL()}
     * plus any {@link #getQueryString()} </li>
     * <li>If {@link HttpServletResponse#addCookie(Cookie)} has been called
     * on the associated response, then a corresponding Cookie header will be added
     * to the PushBuilder, unless the {@link Cookie#getMaxAge()} is &lt;=0, in which
     * case the Cookie will be removed from the builder.</li>
     * <li>If this request has has the conditional headers If-Modified-Since or
     * If-None-Match then the {@link PushBuilderImpl#isConditional()} header is set
     * to true.
     * </ul>
     *
     * <p>Each call to getPushBuilder() will return a new instance
     * of a PushBuilder based off this Request.  Any mutations to the
     * returned PushBuilder are not reflected on future returns.
     * @return A new PushBuilder or null if push is not supported
     */
>>>>>>> d5a9f0e0
    public PushBuilder getPushBuilder()
    {
        return newPushBuilder();
    }

    /* ------------------------------------------------------------ */
    @Override
    public PushBuilder newPushBuilder()
    {
        if (!isPushSupported())
            throw new IllegalStateException(String.format("%s,push=%b,channel=%s", this, isPush(), getHttpChannel()));

        HttpFields fields = new HttpFields(getHttpFields().size()+5);

        for (HttpField field : getHttpFields())
        {
            HttpHeader header = field.getHeader();
            if (header==null)
                fields.add(field);
            else
            {
                switch(header)
                {
                    case IF_MATCH:
                    case IF_RANGE:
                    case IF_UNMODIFIED_SINCE:
                    case RANGE:
                    case EXPECT:
                    case REFERER:
                    case COOKIE:
                        continue;

                    case AUTHORIZATION:
                        continue;

                    case IF_NONE_MATCH:
                    case IF_MODIFIED_SINCE:
                        // TODO
                        continue;

                    default:
                        fields.add(field);
                }
            }
        }

        String id=null;
        try
        {
            HttpSession session = getSession();
            if (session!=null)
            {
                session.getLastAccessedTime(); // checks if session is valid
                id=session.getId();
            }
            else
                id=getRequestedSessionId();
        }
        catch(IllegalStateException e)
        {
            id=getRequestedSessionId();
        }

        PushBuilder builder = new PushBuilderImpl(this,fields,getMethod(),getQueryString(),id);
        builder.addHeader("referer",getRequestURL().toString());

        // TODO process any set cookies
        // TODO process any user_identity

        return builder;
    }

    /* ------------------------------------------------------------ */
    public void addEventListener(final EventListener listener)
    {
        if (listener instanceof ServletRequestAttributeListener)
            _requestAttributeListeners.add((ServletRequestAttributeListener)listener);
        if (listener instanceof AsyncListener)
            throw new IllegalArgumentException(listener.getClass().toString());
    }

    /* ------------------------------------------------------------ */
    private MultiMap<String> getParameters()
    {
        if (!_contentParamsExtracted) 
        {
            // content parameters need boolean protection as they can only be read
            // once, but may be reset to null by a reset
            _contentParamsExtracted = true;

            // Extract content parameters; these cannot be replaced by a forward()
            // once extracted and may have already been extracted by getParts() or
            // by a processing happening after a form-based authentication.
            if (_contentParameters == null)
            {
                try
                {
                    extractContentParameters();
                }
                catch(IllegalStateException | IllegalArgumentException e)
                {
                    throw new BadMessageException("Unable to parse form content", e);
                }
            }
        }
        
        // Extract query string parameters; these may be replaced by a forward()
        // and may have already been extracted by mergeQueryParameters().
        if (_queryParameters == null)
        {
            try
            {
                extractQueryParameters();
            }
            catch(IllegalStateException | IllegalArgumentException e)
            {
                throw new BadMessageException("Unable to parse URI query", e);
            }
        }

        // Do parameters need to be combined?
        if (_queryParameters==NO_PARAMS || _queryParameters.size()==0)
            _parameters=_contentParameters;
        else if (_contentParameters==NO_PARAMS || _contentParameters.size()==0)
            _parameters=_queryParameters;
        else
        {
            _parameters = new MultiMap<>();
            _parameters.addAllValues(_queryParameters);
            _parameters.addAllValues(_contentParameters);
        }
        
        // protect against calls to recycled requests (which is illegal, but
        // this gives better failures 
        MultiMap<String> parameters=_parameters;
        return parameters==null?NO_PARAMS:parameters;
    }

    /* ------------------------------------------------------------ */
    private void extractQueryParameters()
    {
        MetaData.Request metadata = _metaData;
        HttpURI uri = metadata==null?null:metadata.getURI();
        if (uri==null || !uri.hasQuery())
            _queryParameters=NO_PARAMS;
        else
        {
            _queryParameters = new MultiMap<>();
            if (_queryEncoding == null)
                uri.decodeQueryTo(_queryParameters);
            else
            {
                try
                {
                    uri.decodeQueryTo(_queryParameters, _queryEncoding);
                }
                catch (UnsupportedEncodingException e)
                {
                    if (LOG.isDebugEnabled())
                        LOG.warn(e);
                    else
                        LOG.warn(e.toString());
                }
            }
        }
    }

    /* ------------------------------------------------------------ */
    private void extractContentParameters()
    {
        String contentType = getContentType();
        if (contentType == null || contentType.isEmpty())
            _contentParameters=NO_PARAMS;
        else
        {
            _contentParameters=new MultiMap<>();
            contentType = HttpFields.valueParameters(contentType, null);
            int contentLength = getContentLength();
            if (contentLength != 0)
            {
                if (MimeTypes.Type.FORM_ENCODED.is(contentType) && _inputState == __NONE &&
                    _channel.getHttpConfiguration().isFormEncodedMethod(getMethod()))
                {
                    extractFormParameters(_contentParameters);
                }
                else if (contentType.startsWith("multipart/form-data") &&
                        getAttribute(__MULTIPART_CONFIG_ELEMENT) != null &&
                        _multiPartInputStream == null)
                {
                    extractMultipartParameters(_contentParameters);
                }
            }
        }

    }

    /* ------------------------------------------------------------ */
    public void extractFormParameters(MultiMap<String> params)
    {
        try
        {
            int maxFormContentSize = -1;
            int maxFormKeys = -1;

            if (_context != null)
            {
                maxFormContentSize = _context.getContextHandler().getMaxFormContentSize();
                maxFormKeys = _context.getContextHandler().getMaxFormKeys();
            }

            if (maxFormContentSize < 0)
            {
                Object obj = _channel.getServer().getAttribute("org.eclipse.jetty.server.Request.maxFormContentSize");
                if (obj == null)
                    maxFormContentSize = 200000;
                else if (obj instanceof Number)
                {
                    Number size = (Number)obj;
                    maxFormContentSize = size.intValue();
                }
                else if (obj instanceof String)
                {
                    maxFormContentSize = Integer.valueOf((String)obj);
                }
            }

            if (maxFormKeys < 0)
            {
                Object obj = _channel.getServer().getAttribute("org.eclipse.jetty.server.Request.maxFormKeys");
                if (obj == null)
                    maxFormKeys = 1000;
                else if (obj instanceof Number)
                {
                    Number keys = (Number)obj;
                    maxFormKeys = keys.intValue();
                }
                else if (obj instanceof String)
                {
                    maxFormKeys = Integer.valueOf((String)obj);
                }
            }

            int contentLength = getContentLength();
            if (contentLength > maxFormContentSize && maxFormContentSize > 0)
            {
                throw new IllegalStateException("Form too large: " + contentLength + " > " + maxFormContentSize);
            }
            InputStream in = getInputStream();
            if (_input.isAsync())
                throw new IllegalStateException("Cannot extract parameters with async IO");

            UrlEncoded.decodeTo(in,params,getCharacterEncoding(),contentLength<0?maxFormContentSize:-1,maxFormKeys);
        }
        catch (IOException e)
        {
            if (LOG.isDebugEnabled())
                LOG.warn(e);
            else
                LOG.warn(e.toString());
        }
    }

    /* ------------------------------------------------------------ */
    private void extractMultipartParameters(MultiMap<String> result)
    {
        try
        {
            getParts(result);
        }
        catch (IOException | ServletException e)
        {
            LOG.warn(e);
            throw new RuntimeException(e);
        }
    }

    /* ------------------------------------------------------------ */
    @Override
    public AsyncContext getAsyncContext()
    {
        HttpChannelState state = getHttpChannelState();
        if (_async==null || !state.isAsyncStarted())
            throw new IllegalStateException(state.getStatusString());

        return _async;
    }

    /* ------------------------------------------------------------ */
    public HttpChannelState getHttpChannelState()
    {
        return _channel.getState();
    }

    /* ------------------------------------------------------------ */
    /**
     * Get Request Attribute.
     * <p>
     * Also supports jetty specific attributes to gain access to Jetty APIs:
     * <dl>
     * <dt>org.eclipse.jetty.server.Server</dt><dd>The Jetty Server instance</dd>
     * <dt>org.eclipse.jetty.server.HttpChannel</dt><dd>The HttpChannel for this request</dd>
     * <dt>org.eclipse.jetty.server.HttpConnection</dt><dd>The HttpConnection or null if another transport is used</dd>
     * </dl>
     * While these attributes may look like security problems, they are exposing nothing that is not already
     * available via reflection from a Request instance.
     * @see javax.servlet.ServletRequest#getAttribute(java.lang.String)
     */
    @Override
    public Object getAttribute(String name)
    {
        if (name.startsWith("org.eclipse.jetty"))
        {
            if (Server.class.getName().equals(name))
                return _channel.getServer();
            if (HttpChannel.class.getName().equals(name))
                return _channel;
            if (HttpConnection.class.getName().equals(name) &&
                _channel.getHttpTransport() instanceof HttpConnection)
                return _channel.getHttpTransport();
        }
        return (_attributes == null)?null:_attributes.getAttribute(name);
    }

    /* ------------------------------------------------------------ */
    /*
     * @see javax.servlet.ServletRequest#getAttributeNames()
     */
    @Override
    public Enumeration<String> getAttributeNames()
    {
        if (_attributes == null)
            return Collections.enumeration(Collections.<String>emptyList());

        return AttributesMap.getAttributeNamesCopy(_attributes);
    }

    /* ------------------------------------------------------------ */
    /*
     */
    public Attributes getAttributes()
    {
        if (_attributes == null)
            _attributes = new AttributesMap();
        return _attributes;
    }

    /* ------------------------------------------------------------ */
    /**
     * Get the authentication.
     *
     * @return the authentication
     */
    public Authentication getAuthentication()
    {
        return _authentication;
    }

    /* ------------------------------------------------------------ */
    /*
     * @see javax.servlet.http.HttpServletRequest#getAuthType()
     */
    @Override
    public String getAuthType()
    {
        if (_authentication instanceof Authentication.Deferred)
            setAuthentication(((Authentication.Deferred)_authentication).authenticate(this));

        if (_authentication instanceof Authentication.User)
            return ((Authentication.User)_authentication).getAuthMethod();
        return null;
    }

    /* ------------------------------------------------------------ */
    /*
     * @see javax.servlet.ServletRequest#getCharacterEncoding()
     */
    @Override
    public String getCharacterEncoding()
    {
        if (_characterEncoding==null)
            getContentType();
        return _characterEncoding;
    }

    /* ------------------------------------------------------------ */
    /**
     * @return Returns the connection.
     */
    public HttpChannel getHttpChannel()
    {
        return _channel;
    }

    /* ------------------------------------------------------------ */
    /*
     * @see javax.servlet.ServletRequest#getContentLength()
     */
    @Override
    public int getContentLength()
    {
        MetaData.Request metadata = _metaData;
        if(metadata==null)
            return -1;
        if (metadata.getContentLength()!=Long.MIN_VALUE)
            return (int)metadata.getContentLength();
        return (int)metadata.getFields().getLongField(HttpHeader.CONTENT_LENGTH.toString());
    }

    /* ------------------------------------------------------------ */
    /*
     * @see javax.servlet.ServletRequest.getContentLengthLong()
     */
    @Override
    public long getContentLengthLong()
    {
        MetaData.Request metadata = _metaData;
        if(metadata==null)
            return -1L;
        if (metadata.getContentLength()!=Long.MIN_VALUE)
            return metadata.getContentLength();
        return metadata.getFields().getLongField(HttpHeader.CONTENT_LENGTH.toString());
    }

    /* ------------------------------------------------------------ */
    public long getContentRead()
    {
        return _input.getContentConsumed();
    }

    /* ------------------------------------------------------------ */
    /*
     * @see javax.servlet.ServletRequest#getContentType()
     */
    @Override
    public String getContentType()
    {
        MetaData.Request metadata = _metaData;
        String content_type = metadata==null?null:metadata.getFields().get(HttpHeader.CONTENT_TYPE);
        if (_characterEncoding==null && content_type!=null)
        {
            MimeTypes.Type mime = MimeTypes.CACHE.get(content_type);
            String charset = (mime == null || mime.getCharset() == null) ? MimeTypes.getCharsetFromContentType(content_type) : mime.getCharset().toString();
            if (charset != null)
                _characterEncoding=charset;
        }
        return content_type;
    }

    /* ------------------------------------------------------------ */
    /**
     * @return The current {@link Context context} used for this request, or <code>null</code> if {@link #setContext} has not yet been called.
     */
    public Context getContext()
    {
        return _context;
    }

    /* ------------------------------------------------------------ */
    /*
     * @see javax.servlet.http.HttpServletRequest#getContextPath()
     */
    @Override
    public String getContextPath()
    {
        return _contextPath;
    }

    /* ------------------------------------------------------------ */
    /*
     * @see javax.servlet.http.HttpServletRequest#getCookies()
     */
    @Override
    public Cookie[] getCookies()
    {
        MetaData.Request metadata = _metaData;
        if (metadata==null || _cookiesExtracted)
        {
            if (_cookies == null || _cookies.getCookies().length == 0)
                return null;

            return _cookies.getCookies();
        }

        _cookiesExtracted = true;
        
        for (String c : metadata.getFields().getValuesList(HttpHeader.COOKIE))
        {
            if (_cookies == null)
<<<<<<< HEAD
                _cookies = new Cookies(getHttpChannel().getHttpConfiguration().getCookieCompliance());
=======
                _cookies = new CookieCutter(getHttpChannel().getHttpConfiguration().getCookieCompliance());
>>>>>>> d5a9f0e0
            _cookies.addCookieField(c);
        }

        //Javadoc for Request.getCookies() stipulates null for no cookies
        if (_cookies == null || _cookies.getCookies().length == 0)
            return null;

        return _cookies.getCookies();
    }

    /* ------------------------------------------------------------ */
    /*
     * @see javax.servlet.http.HttpServletRequest#getDateHeader(java.lang.String)
     */
    @Override
    public long getDateHeader(String name)
    {
        MetaData.Request metadata = _metaData;
        return metadata==null?-1:metadata.getFields().getDateField(name);
    }

    /* ------------------------------------------------------------ */
    @Override
    public DispatcherType getDispatcherType()
    {
        return _dispatcherType;
    }

    /* ------------------------------------------------------------ */
    /*
     * @see javax.servlet.http.HttpServletRequest#getHeader(java.lang.String)
     */
    @Override
    public String getHeader(String name)
    {
        MetaData.Request metadata = _metaData;
        return metadata==null?null:metadata.getFields().get(name);
    }

    /* ------------------------------------------------------------ */
    /*
     * @see javax.servlet.http.HttpServletRequest#getHeaderNames()
     */
    @Override
    public Enumeration<String> getHeaderNames()
    {
        MetaData.Request metadata=_metaData;
        return metadata==null?Collections.emptyEnumeration():metadata.getFields().getFieldNames();
    }

    /* ------------------------------------------------------------ */
    /*
     * @see javax.servlet.http.HttpServletRequest#getHeaders(java.lang.String)
     */
    @Override
    public Enumeration<String> getHeaders(String name)
    {
        MetaData.Request metadata = _metaData;
        if (metadata==null)
            return Collections.emptyEnumeration();
        Enumeration<String> e = metadata.getFields().getValues(name);
        if (e == null)
            return Collections.enumeration(Collections.<String>emptyList());
        return e;
    }

    /* ------------------------------------------------------------ */
    /**
     * @return Returns the inputState.
     */
    public int getInputState()
    {
        return _inputState;
    }

    /* ------------------------------------------------------------ */
    /*
     * @see javax.servlet.ServletRequest#getInputStream()
     */
    @Override
    public ServletInputStream getInputStream() throws IOException
    {
        if (_inputState != __NONE && _inputState != _STREAM)
            throw new IllegalStateException("READER");
        _inputState = _STREAM;

        if (_channel.isExpecting100Continue())
            _channel.continue100(_input.available());

        return _input;
    }

    /* ------------------------------------------------------------ */
    /*
     * @see javax.servlet.http.HttpServletRequest#getIntHeader(java.lang.String)
     */
    @Override
    public int getIntHeader(String name)
    {
        MetaData.Request metadata = _metaData;
        return metadata==null?-1:(int)metadata.getFields().getLongField(name);
    }


    /* ------------------------------------------------------------ */
    /*
     * @see javax.servlet.ServletRequest#getLocale()
     */
    @Override
    public Locale getLocale()
    {
        MetaData.Request metadata = _metaData;
        if (metadata==null)
            return Locale.getDefault();

        List<String> acceptable = metadata.getFields().getQualityCSV(HttpHeader.ACCEPT_LANGUAGE);

        // handle no locale
        if (acceptable.isEmpty())
            return Locale.getDefault();

        String language = acceptable.get(0);
        language = HttpFields.stripParameters(language);
        String country = "";
        int dash = language.indexOf('-');
        if (dash > -1)
        {
            country = language.substring(dash + 1).trim();
            language = language.substring(0,dash).trim();
        }
        return new Locale(language,country);        
    }

    /* ------------------------------------------------------------ */
    /*
     * @see javax.servlet.ServletRequest#getLocales()
     */
    @Override
    public Enumeration<Locale> getLocales()
    {
        MetaData.Request metadata = _metaData;
        if (metadata==null)
            return Collections.enumeration(__defaultLocale);

        List<String> acceptable = metadata.getFields().getQualityCSV(HttpHeader.ACCEPT_LANGUAGE);

        // handle no locale
        if (acceptable.isEmpty())
            return Collections.enumeration(__defaultLocale);

        List<Locale> locales = acceptable.stream().map(language->
        {
            language = HttpFields.stripParameters(language);
            String country = "";
            int dash = language.indexOf('-');
            if (dash > -1)
            {
                country = language.substring(dash + 1).trim();
                language = language.substring(0,dash).trim();
            }
            return new Locale(language,country);
        }).collect(Collectors.toList());
        
        return Collections.enumeration(locales);
    }

    /* ------------------------------------------------------------ */
    /*
     * @see javax.servlet.ServletRequest#getLocalAddr()
     */
    @Override
    public String getLocalAddr()
    {
        if (_channel==null)
        {
            try
            {
                String name =InetAddress.getLocalHost().getHostAddress();
                if (StringUtil.ALL_INTERFACES.equals(name))
                    return null;
                return name;
            }
            catch (java.net.UnknownHostException e)
            {
                LOG.ignore(e);
            }
        }

        InetSocketAddress local=_channel.getLocalAddress();
        if (local==null)
            return "";
        InetAddress address = local.getAddress();
        if (address==null)
            return local.getHostString();
        return address.getHostAddress();
    }

    /* ------------------------------------------------------------ */
    /*
     * @see javax.servlet.ServletRequest#getLocalName()
     */
    @Override
    public String getLocalName()
    {
        if (_channel!=null)
        {
            InetSocketAddress local=_channel.getLocalAddress();
            if (local!=null)
                return local.getHostString();
        }

        try
        {
            String name =InetAddress.getLocalHost().getHostName();
            if (StringUtil.ALL_INTERFACES.equals(name))
                return null;
            return name;
        }
        catch (java.net.UnknownHostException e)
        {
            LOG.ignore(e);
        }
        return null;
    }

    /* ------------------------------------------------------------ */
    /*
     * @see javax.servlet.ServletRequest#getLocalPort()
     */
    @Override
    public int getLocalPort()
    {
        if (_channel==null)
            return 0;
        InetSocketAddress local=_channel.getLocalAddress();
        return local==null?0:local.getPort();
    }

    /* ------------------------------------------------------------ */
    /*
     * @see javax.servlet.http.HttpServletRequest#getMethod()
     */
    @Override
    public String getMethod()
    {
        MetaData.Request metadata = _metaData;
        if (metadata!=null)
            return metadata.getMethod();
        return null;
    }

    /* ------------------------------------------------------------ */
    /*
     * @see javax.servlet.ServletRequest#getParameter(java.lang.String)
     */
    @Override
    public String getParameter(String name)
    {
        return getParameters().getValue(name,0);
    }

    /* ------------------------------------------------------------ */
    /*
     * @see javax.servlet.ServletRequest#getParameterMap()
     */
    @Override
    public Map<String, String[]> getParameterMap()
    {
        return Collections.unmodifiableMap(getParameters().toStringArrayMap());
    }

    /* ------------------------------------------------------------ */
    /*
     * @see javax.servlet.ServletRequest#getParameterNames()
     */
    @Override
    public Enumeration<String> getParameterNames()
    {
        return Collections.enumeration(getParameters().keySet());
    }

    /* ------------------------------------------------------------ */
    /*
     * @see javax.servlet.ServletRequest#getParameterValues(java.lang.String)
     */
    @Override
    public String[] getParameterValues(String name)
    {
        List<String> vals = getParameters().getValues(name);
        if (vals == null)
            return null;
        return vals.toArray(new String[vals.size()]);
    }

    /* ------------------------------------------------------------ */
    public MultiMap<String> getQueryParameters()
    {
        return _queryParameters;
    }

    /* ------------------------------------------------------------ */
    public void setQueryParameters(MultiMap<String> queryParameters)
    {
        _queryParameters = queryParameters;
    }

    /* ------------------------------------------------------------ */
    public void setContentParameters(MultiMap<String> contentParameters)
    {
        _contentParameters = contentParameters;
    }

    /* ------------------------------------------------------------ */
    public void resetParameters()
    {
        _parameters = null;
    }

    /* ------------------------------------------------------------ */
    /*
     * @see javax.servlet.http.HttpServletRequest#getPathInfo()
     */
    @Override
    public String getPathInfo()
    {
        return _pathInfo;
    }

    /* ------------------------------------------------------------ */
    /*
     * @see javax.servlet.http.HttpServletRequest#getPathTranslated()
     */
    @Override
    public String getPathTranslated()
    {
        if (_pathInfo == null || _context == null)
            return null;
        return _context.getRealPath(_pathInfo);
    }

    /* ------------------------------------------------------------ */
    /*
     * @see javax.servlet.ServletRequest#getProtocol()
     */
    @Override
    public String getProtocol()
    {
        MetaData.Request metadata = _metaData;
        if (metadata==null)
            return null;
        HttpVersion version = metadata.getHttpVersion();
        if (version==null)
            return null;
        return version.toString();
    }

    /* ------------------------------------------------------------ */
    /*
     * @see javax.servlet.ServletRequest#getProtocol()
     */
    public HttpVersion getHttpVersion()
    {
        MetaData.Request metadata = _metaData;
        return metadata==null?null:metadata.getHttpVersion();
    }

    /* ------------------------------------------------------------ */
    public String getQueryEncoding()
    {
        return _queryEncoding;
    }

    /* ------------------------------------------------------------ */
    /*
     * @see javax.servlet.http.HttpServletRequest#getQueryString()
     */
    @Override
    public String getQueryString()
    {
        MetaData.Request metadata = _metaData;
        return metadata==null?null:metadata.getURI().getQuery();
    }

    /* ------------------------------------------------------------ */
    /*
     * @see javax.servlet.ServletRequest#getReader()
     */
    @Override
    public BufferedReader getReader() throws IOException
    {
        if (_inputState != __NONE && _inputState != __READER)
            throw new IllegalStateException("STREAMED");

        if (_inputState == __READER)
            return _reader;

        String encoding = getCharacterEncoding();
        if (encoding == null)
            encoding = StringUtil.__ISO_8859_1;

        if (_reader == null || !encoding.equalsIgnoreCase(_readerEncoding))
        {
            final ServletInputStream in = getInputStream();
            _readerEncoding = encoding;
            _reader = new BufferedReader(new InputStreamReader(in,encoding))
            {
                @Override
                public void close() throws IOException
                {
                    in.close();
                }
            };
        }
        _inputState = __READER;
        return _reader;
    }

    /* ------------------------------------------------------------ */
    /*
     * @see javax.servlet.ServletRequest#getRealPath(java.lang.String)
     */
    @Override
    public String getRealPath(String path)
    {
        if (_context == null)
            return null;
        return _context.getRealPath(path);
    }

    /* ------------------------------------------------------------ */
    /**
     * Access the underlying Remote {@link InetSocketAddress} for this request.
     *
     * @return the remote {@link InetSocketAddress} for this request, or null if the request has no remote (see {@link ServletRequest#getRemoteAddr()} for
     *         conditions that result in no remote address)
     */
    public InetSocketAddress getRemoteInetSocketAddress()
    {
        InetSocketAddress remote = _remote;
        if (remote == null)
            remote = _channel.getRemoteAddress();

        return remote;
    }

    /* ------------------------------------------------------------ */
    /*
     * @see javax.servlet.ServletRequest#getRemoteAddr()
     */
    @Override
    public String getRemoteAddr()
    {
        InetSocketAddress remote=_remote;
        if (remote==null)
            remote=_channel.getRemoteAddress();

        if (remote==null)
            return "";

        InetAddress address = remote.getAddress();
        if (address==null)
            return remote.getHostString();

        return address.getHostAddress();
    }

    /* ------------------------------------------------------------ */
    /*
     * @see javax.servlet.ServletRequest#getRemoteHost()
     */
    @Override
    public String getRemoteHost()
    {
        InetSocketAddress remote=_remote;
        if (remote==null)
            remote=_channel.getRemoteAddress();
        return remote==null?"":remote.getHostString();
    }

    /* ------------------------------------------------------------ */
    /*
     * @see javax.servlet.ServletRequest#getRemotePort()
     */
    @Override
    public int getRemotePort()
    {
        InetSocketAddress remote=_remote;
        if (remote==null)
            remote=_channel.getRemoteAddress();
        return remote==null?0:remote.getPort();
    }

    /* ------------------------------------------------------------ */
    /*
     * @see javax.servlet.http.HttpServletRequest#getRemoteUser()
     */
    @Override
    public String getRemoteUser()
    {
        Principal p = getUserPrincipal();
        if (p == null)
            return null;
        return p.getName();
    }

    /* ------------------------------------------------------------ */
    /*
     * @see javax.servlet.ServletRequest#getRequestDispatcher(java.lang.String)
     */
    @Override
    public RequestDispatcher getRequestDispatcher(String path)
    {
        // path is encoded, potentially with query
        
        path = URIUtil.compactPath(path);

        if (path == null || _context == null)
            return null;

        // handle relative path
        if (!path.startsWith("/"))
        {
            String relTo = URIUtil.addPaths(_servletPath,_pathInfo);
            int slash = relTo.lastIndexOf("/");
            if (slash > 1)
                relTo = relTo.substring(0,slash + 1);
            else
                relTo = "/";
            path = URIUtil.addPaths(relTo,path);
        }

        return _context.getRequestDispatcher(path);
    }

    /* ------------------------------------------------------------ */
    /*
     * @see javax.servlet.http.HttpServletRequest#getRequestedSessionId()
     */
    @Override
    public String getRequestedSessionId()
    {
        return _requestedSessionId;
    }

    /* ------------------------------------------------------------ */
    /*
     * @see javax.servlet.http.HttpServletRequest#getRequestURI()
     */
    @Override
    public String getRequestURI()
    {
        MetaData.Request metadata = _metaData;
        return metadata==null?null:metadata.getURI().getPath();
    }

    /* ------------------------------------------------------------ */
    /*
     * @see javax.servlet.http.HttpServletRequest#getRequestURL()
     */
    @Override
    public StringBuffer getRequestURL()
    {
        final StringBuffer url = new StringBuffer(128);
        URIUtil.appendSchemeHostPort(url,getScheme(),getServerName(),getServerPort());
        url.append(getRequestURI());
        return url;
    }

    /* ------------------------------------------------------------ */
    public Response getResponse()
    {
        return _channel.getResponse();
    }

    /* ------------------------------------------------------------ */
    /**
     * Reconstructs the URL the client used to make the request. The returned URL contains a protocol, server name, port number, and, but it does not include a
     * path.
     * <p>
     * Because this method returns a <code>StringBuffer</code>, not a string, you can modify the URL easily, for example, to append path and query parameters.
     *
     * This method is useful for creating redirect messages and for reporting errors.
     *
     * @return "scheme://host:port"
     */
    public StringBuilder getRootURL()
    {
        StringBuilder url = new StringBuilder(128);
        URIUtil.appendSchemeHostPort(url,getScheme(),getServerName(),getServerPort());
        return url;
    }

    /* ------------------------------------------------------------ */
    /*
     * @see javax.servlet.ServletRequest#getScheme()
     */
    @Override
    public String getScheme()
    {
        MetaData.Request metadata = _metaData;
        String scheme = metadata==null?null:metadata.getURI().getScheme();
        return scheme==null?HttpScheme.HTTP.asString():scheme;
    }

    /* ------------------------------------------------------------ */
    /*
     * @see javax.servlet.ServletRequest#getServerName()
     */
    @Override
    public String getServerName()
    {
        MetaData.Request metadata = _metaData;
        String name = metadata==null?null:metadata.getURI().getHost();
        
        // Return already determined host
        if (name != null)
            return name;

        return findServerName();
    }

    /* ------------------------------------------------------------ */
    private String findServerName()
    {
        // Return host from connection
        String name=getLocalName();
        if (name != null)
            return name;

        // Return the local host
        try
        {
            return InetAddress.getLocalHost().getHostAddress();
        }
        catch (java.net.UnknownHostException e)
        {
            LOG.ignore(e);
        }
        return null;
    }

    /* ------------------------------------------------------------ */
    /*
     * @see javax.servlet.ServletRequest#getServerPort()
     */
    @Override
    public int getServerPort()
    {
        MetaData.Request metadata = _metaData;
        HttpURI uri = metadata==null?null:metadata.getURI();
        int port = (uri==null||uri.getHost()==null)?findServerPort():uri.getPort();

        // If no port specified, return the default port for the scheme
        if (port <= 0)
        {
            if (getScheme().equalsIgnoreCase(URIUtil.HTTPS))
                return 443;
            return 80;
        }

        // return a specific port
        return port;
    }

    /* ------------------------------------------------------------ */
    private int findServerPort()
    {
        // Return host from connection
        if (_channel != null)
            return getLocalPort();

        return -1;
    }

    /* ------------------------------------------------------------ */
    @Override
    public ServletContext getServletContext()
    {
        return _context;
    }

    /* ------------------------------------------------------------ */
    /*
     */
    public String getServletName()
    {
        if (_scope != null)
            return _scope.getName();
        return null;
    }

    /* ------------------------------------------------------------ */
    /*
     * @see javax.servlet.http.HttpServletRequest#getServletPath()
     */
    @Override
    public String getServletPath()
    {
        if (_servletPath == null)
            _servletPath = "";
        return _servletPath;
    }

    /* ------------------------------------------------------------ */
    public ServletResponse getServletResponse()
    {
        return _channel.getResponse();
    }

    /* ------------------------------------------------------------ */
    @Override
    public String changeSessionId()
    {
        HttpSession session = getSession(false);
        if (session == null)
            throw new IllegalStateException("No session");

        if (session instanceof Session)
        {
            Session s =  ((Session)session);
            s.renewId(this);
            if (getRemoteUser() != null)
                s.setAttribute(Session.SESSION_CREATED_SECURE, Boolean.TRUE);
            if (s.isIdChanged() && _sessionHandler.isUsingCookies())
                _channel.getResponse().addCookie(_sessionHandler.getSessionCookie(s, getContextPath(), isSecure()));
        }

        return session.getId();
    }

    /* ------------------------------------------------------------ */
    /*
     * @see javax.servlet.http.HttpServletRequest#getSession()
     */
    @Override
    public HttpSession getSession()
    {
        return getSession(true);
    }

    /* ------------------------------------------------------------ */
    /*
     * @see javax.servlet.http.HttpServletRequest#getSession(boolean)
     */
    @Override
    public HttpSession getSession(boolean create)
    {
        if (_session != null)
        {
            if (_sessionHandler != null && !_sessionHandler.isValid(_session))
                _session = null;
            else
                return _session;
        }

        if (!create)
            return null;

        if (getResponse().isCommitted())
            throw new IllegalStateException("Response is committed");

        if (_sessionHandler == null)
            throw new IllegalStateException("No SessionManager");

        _session = _sessionHandler.newHttpSession(this);
        HttpCookie cookie = _sessionHandler.getSessionCookie(_session,getContextPath(),isSecure());
        if (cookie != null)
            _channel.getResponse().addCookie(cookie);

        return _session;
    }

    /* ------------------------------------------------------------ */
    /**
     * @return Returns the sessionManager.
     */
    public SessionHandler getSessionHandler()
    {
        return _sessionHandler;
    }

    /* ------------------------------------------------------------ */
    /**
     * Get Request TimeStamp
     *
     * @return The time that the request was received.
     */
    public long getTimeStamp()
    {
        return _timeStamp;
    }

    /* ------------------------------------------------------------ */
    /**
     * @return Returns the uri.
     */
    public HttpURI getHttpURI()
    {
        MetaData.Request metadata = _metaData;
        return metadata==null?null:metadata.getURI();
    }

    /* ------------------------------------------------------------ */
    /**
     * @return Returns the original uri passed in metadata before customization/rewrite
     */
    public String getOriginalURI()
    {
<<<<<<< HEAD
        return _originalUri;
    }
    
=======
        return _originalURI;
    }
>>>>>>> d5a9f0e0
    /* ------------------------------------------------------------ */
    /**
     * @param uri the URI to set
     */
    public void setHttpURI(HttpURI uri)
    {
        MetaData.Request metadata = _metaData;
        if (metadata!=null)
            metadata.setURI(uri);
    }

    /* ------------------------------------------------------------ */
    public UserIdentity getUserIdentity()
    {
        if (_authentication instanceof Authentication.Deferred)
            setAuthentication(((Authentication.Deferred)_authentication).authenticate(this));

        if (_authentication instanceof Authentication.User)
            return ((Authentication.User)_authentication).getUserIdentity();
        return null;
    }

    /* ------------------------------------------------------------ */
    /**
     * @return The resolved user Identity, which may be null if the {@link Authentication} is not {@link Authentication.User} (eg.
     *         {@link Authentication.Deferred}).
     */
    public UserIdentity getResolvedUserIdentity()
    {
        if (_authentication instanceof Authentication.User)
            return ((Authentication.User)_authentication).getUserIdentity();
        return null;
    }

    /* ------------------------------------------------------------ */
    public UserIdentity.Scope getUserIdentityScope()
    {
        return _scope;
    }

    /* ------------------------------------------------------------ */
    /*
     * @see javax.servlet.http.HttpServletRequest#getUserPrincipal()
     */
    @Override
    public Principal getUserPrincipal()
    {
        if (_authentication instanceof Authentication.Deferred)
            setAuthentication(((Authentication.Deferred)_authentication).authenticate(this));

        if (_authentication instanceof Authentication.User)
        {
            UserIdentity user = ((Authentication.User)_authentication).getUserIdentity();
            return user.getUserPrincipal();
        }

        return null;
    }


    /* ------------------------------------------------------------ */
    public boolean isHandled()
    {
        return _handled;
    }

    @Override
    public boolean isAsyncStarted()
    {
       return getHttpChannelState().isAsyncStarted();
    }


    /* ------------------------------------------------------------ */
    @Override
    public boolean isAsyncSupported()
    {
        return _asyncNotSupportedSource==null;
    }

    /* ------------------------------------------------------------ */
    /*
     * @see javax.servlet.http.HttpServletRequest#isRequestedSessionIdFromCookie()
     */
    @Override
    public boolean isRequestedSessionIdFromCookie()
    {
        return _requestedSessionId != null && _requestedSessionIdFromCookie;
    }

    /* ------------------------------------------------------------ */
    /*
     * @see javax.servlet.http.HttpServletRequest#isRequestedSessionIdFromUrl()
     */
    @Override
    public boolean isRequestedSessionIdFromUrl()
    {
        return _requestedSessionId != null && !_requestedSessionIdFromCookie;
    }

    /* ------------------------------------------------------------ */
    /*
     * @see javax.servlet.http.HttpServletRequest#isRequestedSessionIdFromURL()
     */
    @Override
    public boolean isRequestedSessionIdFromURL()
    {
        return _requestedSessionId != null && !_requestedSessionIdFromCookie;
    }

    /* ------------------------------------------------------------ */
    /*
     * @see javax.servlet.http.HttpServletRequest#isRequestedSessionIdValid()
     */
    @Override
    public boolean isRequestedSessionIdValid()
    {
        if (_requestedSessionId == null)
            return false;

        HttpSession session = getSession(false);
        return (session != null && _sessionHandler.getSessionIdManager().getId(_requestedSessionId).equals(_sessionHandler.getId(session)));
    }

    /* ------------------------------------------------------------ */
    /*
     * @see javax.servlet.ServletRequest#isSecure()
     */
    @Override
    public boolean isSecure()
    {
        return _secure;
    }

    /* ------------------------------------------------------------ */
    public void setSecure(boolean secure)
    {
        _secure=secure;
    }

    /* ------------------------------------------------------------ */
    /*
     * @see javax.servlet.http.HttpServletRequest#isUserInRole(java.lang.String)
     */
    @Override
    public boolean isUserInRole(String role)
    {
        if (_authentication instanceof Authentication.Deferred)
            setAuthentication(((Authentication.Deferred)_authentication).authenticate(this));

        if (_authentication instanceof Authentication.User)
            return ((Authentication.User)_authentication).isUserInRole(_scope,role);
        return false;
    }


    /* ------------------------------------------------------------ */
    /**
     * @param request the Request metadata
     */
    public void setMetaData(org.eclipse.jetty.http.MetaData.Request request)
    {
        _metaData = request;
<<<<<<< HEAD
        HttpURI uri = request.getURI();
        _originalUri = uri.isAbsolute() && request.getHttpVersion()!=HttpVersion.HTTP_2
            ? uri.toString()
            : uri.getPathQuery();
        
        if (uri.getScheme()==null)
            uri.setScheme("http");
        
        if (!uri.hasAuthority())
        {
            HttpField field = getHttpFields().getField(HttpHeader.HOST);
            if (field instanceof HostPortHttpField)
            {
                HostPortHttpField authority = (HostPortHttpField)field;
                uri.setAuthority(authority.getHost(),authority.getPort());
            }
        }
        
        String encoded = uri.getPath();
        String path;
        if (encoded==null)
        {
            path = uri.isAbsolute()?"/":null;
            uri.setPath(path);
        }
        else if (encoded.startsWith("/"))
        {
=======
        
        setMethod(request.getMethod());
        HttpURI uri = request.getURI();
        _originalURI = uri.isAbsolute()&&request.getHttpVersion()!=HttpVersion.HTTP_2?uri.toString():uri.getPathQuery();

        String encoded = uri.getPath();
        String path;
        if (encoded==null)
        {
            path = uri.isAbsolute()?"/":null;
            uri.setPath(path);
        }
        else if (encoded.startsWith("/"))
        {
>>>>>>> d5a9f0e0
            path = (encoded.length()==1)?"/":URIUtil.canonicalPath(URIUtil.decodePath(encoded));
        }
        else if ("*".equals(encoded) || HttpMethod.CONNECT.is(getMethod()))
        {
            path = encoded;
        }
        else
        {
            path = null;
        }

        if (path==null || path.isEmpty())
        {
            setPathInfo(encoded==null?"":encoded);
            throw new BadMessageException(400,"Bad URI");
        }
        setPathInfo(path);
<<<<<<< HEAD

=======
>>>>>>> d5a9f0e0
    }

    /* ------------------------------------------------------------ */
    public org.eclipse.jetty.http.MetaData.Request getMetaData()
    {
        return _metaData;
    }

    /* ------------------------------------------------------------ */
    public boolean hasMetaData()
    {
        return _metaData!=null;
    }

    /* ------------------------------------------------------------ */
    protected void recycle()
    {
        _metaData=null;
        _originalURI=null;

        if (_context != null)
            throw new IllegalStateException("Request in context!");

        if (_inputState == __READER)
        {
            try
            {
                int r = _reader.read();
                while (r != -1)
                    r = _reader.read();
            }
            catch (Exception e)
            {
                LOG.ignore(e);
                _reader = null;
            }
        }

        _dispatcherType=null;
        setAuthentication(Authentication.NOT_CHECKED);
        getHttpChannelState().recycle();
        if (_async!=null)
            _async.reset();
        _async=null;
        _asyncNotSupportedSource = null;
        _handled = false;
        if (_attributes != null)
            _attributes.clearAttributes();
        _characterEncoding = null;
        _contextPath = null;
        if (_cookies != null)
            _cookies.reset();
        _cookiesExtracted = false;
        _context = null;
        _newContext=false;
        _pathInfo = null;
        _queryEncoding = null;
        _requestedSessionId = null;
        _requestedSessionIdFromCookie = false;
        _secure=false;
        _session = null;
        _sessionHandler = null;
        _scope = null;
        _servletPath = null;
        _timeStamp = 0;
        _queryParameters = null;
        _contentParameters = null;
        _parameters = null;
        _pathSpec = null;
        _contentParamsExtracted = false;
        _inputState = __NONE;
        _multiPartInputStream = null;
        _remote=null;
        _input.recycle();
    }

    /* ------------------------------------------------------------ */
    /*
     * @see javax.servlet.ServletRequest#removeAttribute(java.lang.String)
     */
    @Override
    public void removeAttribute(String name)
    {
        Object old_value = _attributes == null?null:_attributes.getAttribute(name);

        if (_attributes != null)
            _attributes.removeAttribute(name);

        if (old_value != null && !_requestAttributeListeners.isEmpty())
        {
            final ServletRequestAttributeEvent event = new ServletRequestAttributeEvent(_context,this,name,old_value);
            for (ServletRequestAttributeListener listener : _requestAttributeListeners)
                listener.attributeRemoved(event);
        }
    }

    /* ------------------------------------------------------------ */
    public void removeEventListener(final EventListener listener)
    {
        _requestAttributeListeners.remove(listener);
    }

<<<<<<< HEAD
=======

>>>>>>> d5a9f0e0
    /* ------------------------------------------------------------ */
    public void setAsyncSupported(boolean supported,String source)
    {
        _asyncNotSupportedSource = supported?null:(source==null?"unknown":source);
    }

    /* ------------------------------------------------------------ */
    /*
     * Set a request attribute. if the attribute name is "org.eclipse.jetty.server.server.Request.queryEncoding" then the value is also passed in a call to
     * {@link #setQueryEncoding}.
     *
     * @see javax.servlet.ServletRequest#setAttribute(java.lang.String, java.lang.Object)
     */
    @Override
    public void setAttribute(String name, Object value)
    {
        Object old_value = _attributes == null?null:_attributes.getAttribute(name);

        if ("org.eclipse.jetty.server.Request.queryEncoding".equals(name))
            setQueryEncoding(value == null?null:value.toString());
        else if ("org.eclipse.jetty.server.sendContent".equals(name))
            LOG.warn("Deprecated: org.eclipse.jetty.server.sendContent");

        if (_attributes == null)
            _attributes = new AttributesMap();
        _attributes.setAttribute(name,value);

        if (!_requestAttributeListeners.isEmpty())
        {
            final ServletRequestAttributeEvent event = new ServletRequestAttributeEvent(_context,this,name,old_value == null?value:old_value);
            for (ServletRequestAttributeListener l : _requestAttributeListeners)
            {
                if (old_value == null)
                    l.attributeAdded(event);
                else if (value == null)
                    l.attributeRemoved(event);
                else
                    l.attributeReplaced(event);
            }
        }
    }

    /* ------------------------------------------------------------ */
    /*
     */
    public void setAttributes(Attributes attributes)
    {
        _attributes = attributes;
    }

    /* ------------------------------------------------------------ */

    /* ------------------------------------------------------------ */
    /**
     * Set the authentication.
     *
     * @param authentication
     *            the authentication to set
     */
    public void setAuthentication(Authentication authentication)
    {
        _authentication = authentication;
    }

    /* ------------------------------------------------------------ */
    /*
     * @see javax.servlet.ServletRequest#setCharacterEncoding(java.lang.String)
     */
    @Override
    public void setCharacterEncoding(String encoding) throws UnsupportedEncodingException
    {
        if (_inputState != __NONE)
            return;

        _characterEncoding = encoding;

        // check encoding is supported
        if (!StringUtil.isUTF8(encoding))
        {
            try
            {
                Charset.forName(encoding);
            }
            catch (UnsupportedCharsetException e)
            {
                throw new UnsupportedEncodingException(e.getMessage());
            }
        }
    }

    /* ------------------------------------------------------------ */
    /*
     * @see javax.servlet.ServletRequest#setCharacterEncoding(java.lang.String)
     */
    public void setCharacterEncodingUnchecked(String encoding)
    {
        _characterEncoding = encoding;
    }

    /* ------------------------------------------------------------ */
    /*
     * @see javax.servlet.ServletRequest#getContentType()
     */
    public void setContentType(String contentType)
    {        
        MetaData.Request metadata = _metaData;
        if (metadata!=null)
            metadata.getFields().put(HttpHeader.CONTENT_TYPE,contentType);
    }

    /* ------------------------------------------------------------ */
    /**
     * Set request context
     *
     * @param context
     *            context object
     */
    public void setContext(Context context)
    {
        _newContext = _context != context;
        _context = context;
    }

    /* ------------------------------------------------------------ */
    /**
     * @return True if this is the first call of <code>takeNewContext()</code> since the last
     *         {@link #setContext(org.eclipse.jetty.server.handler.ContextHandler.Context)} call.
     */
    public boolean takeNewContext()
    {
        boolean nc = _newContext;
        _newContext = false;
        return nc;
    }

    /* ------------------------------------------------------------ */
    /**
     * Sets the "context path" for this request
     * @param contextPath the context path for this request
     * @see HttpServletRequest#getContextPath()
     */
    public void setContextPath(String contextPath)
    {
        _contextPath = contextPath;
    }

    /* ------------------------------------------------------------ */
    /**
     * @param cookies
     *            The cookies to set.
     */
    public void setCookies(Cookie[] cookies)
    {
        if (_cookies == null)
<<<<<<< HEAD
            _cookies = new Cookies(getHttpChannel().getHttpConfiguration().getCookieCompliance());
=======
            _cookies = new CookieCutter(getHttpChannel().getHttpConfiguration().getCookieCompliance());
>>>>>>> d5a9f0e0
        _cookies.setCookies(cookies);
    }

    /* ------------------------------------------------------------ */
    public void setDispatcherType(DispatcherType type)
    {
        _dispatcherType = type;
    }

    /* ------------------------------------------------------------ */
    public void setHandled(boolean h)
    {
        _handled = h;
    }

    /* ------------------------------------------------------------ */
    /**
     * @param method The method to set.
     */
    public void setMethod(String method)
    {
        MetaData.Request metadata = _metaData;
        if (metadata!=null)
             metadata.setMethod(method);
    }

    public void setHttpVersion(HttpVersion version)
    {
        MetaData.Request metadata = _metaData;
        if (metadata!=null)
            metadata.setHttpVersion(version);
    }

    /* ------------------------------------------------------------ */
    public boolean isHead()
    {
        return HttpMethod.HEAD.is(getMethod());
    }

    /* ------------------------------------------------------------ */
    /**
     * @param pathInfo
     *            The pathInfo to set.
     */
    public void setPathInfo(String pathInfo)
    {
        _pathInfo = pathInfo;
    }

    /* ------------------------------------------------------------ */
    /**
     * Set the character encoding used for the query string. This call will effect the return of getQueryString and getParamaters. It must be called before any
     * getParameter methods.
     *
     * The request attribute "org.eclipse.jetty.server.server.Request.queryEncoding" may be set as an alternate method of calling setQueryEncoding.
     *
     * @param queryEncoding the URI query character encoding
     */
    public void setQueryEncoding(String queryEncoding)
    {
        _queryEncoding = queryEncoding;
    }

    /* ------------------------------------------------------------ */
    /**
     * @param queryString
     *            The queryString to set.
     */
    public void setQueryString(String queryString)
    {
        MetaData.Request metadata = _metaData;
        HttpURI uri = metadata==null?null:metadata.getURI();
        if (uri!=null)
            uri.setQuery(queryString);
        _queryEncoding = null; //assume utf-8
    }

    /* ------------------------------------------------------------ */
    /**
     * @param addr
     *            The address to set.
     */
    public void setRemoteAddr(InetSocketAddress addr)
    {
        _remote = addr;
    }

    /* ------------------------------------------------------------ */
    /**
     * @param requestedSessionId
     *            The requestedSessionId to set.
     */
    public void setRequestedSessionId(String requestedSessionId)
    {
        _requestedSessionId = requestedSessionId;
    }

    /* ------------------------------------------------------------ */
    /**
     * @param requestedSessionIdCookie
     *            The requestedSessionIdCookie to set.
     */
    public void setRequestedSessionIdFromCookie(boolean requestedSessionIdCookie)
    {
        _requestedSessionIdFromCookie = requestedSessionIdCookie;
    }

    /* ------------------------------------------------------------ */
    public void setURIPathQuery(String requestURI)
    {
        MetaData.Request metadata = _metaData;
        HttpURI uri = metadata==null?null:metadata.getURI();
        if (uri!=null)
            uri.setPathQuery(requestURI);
    }

    /* ------------------------------------------------------------ */
    /**
     * @param scheme
     *            The scheme to set.
     */
    public void setScheme(String scheme)
    {
        MetaData.Request metadata = _metaData;
        HttpURI uri = metadata==null?null:metadata.getURI();
        if (uri!=null)
            uri.setScheme(scheme);
    }

    /* ------------------------------------------------------------ */
    /**
     * @param host
     *            The host to set.
     * @param port
     *            the port to set
     */
    public void setAuthority(String host,int port)
    {
        MetaData.Request metadata = _metaData;
        HttpURI uri = metadata==null?null:metadata.getURI();
        if (uri!=null)
            uri.setAuthority(host,port);
    }

    /* ------------------------------------------------------------ */
    /**
     * @param servletPath
     *            The servletPath to set.
     */
    public void setServletPath(String servletPath)
    {
        _servletPath = servletPath;
    }

    /* ------------------------------------------------------------ */
    /**
     * @param session
     *            The session to set.
     */
    public void setSession(HttpSession session)
    {
        _session = session;
    }

    /* ------------------------------------------------------------ */
    /**
     * @param sessionHandler
     *            The SessionHandler to set.
     */
    public void setSessionHandler(SessionHandler sessionHandler)
    {
        _sessionHandler = sessionHandler;
    }

    /* ------------------------------------------------------------ */
    public void setTimeStamp(long ts)
    {
        _timeStamp = ts;
    }

    /* ------------------------------------------------------------ */
    public void setUserIdentityScope(UserIdentity.Scope scope)
    {
        _scope = scope;
    }

    /* ------------------------------------------------------------ */
    @Override
    public AsyncContext startAsync() throws IllegalStateException
    {
        if (_asyncNotSupportedSource!=null)
            throw new IllegalStateException("!asyncSupported: "+_asyncNotSupportedSource);
        HttpChannelState state = getHttpChannelState();
        if (_async==null)
            _async=new AsyncContextState(state);
        AsyncContextEvent event = new AsyncContextEvent(_context,_async,state,this,this,getResponse());
        state.startAsync(event);
        return _async;
    }

    /* ------------------------------------------------------------ */
    @Override
    public AsyncContext startAsync(ServletRequest servletRequest, ServletResponse servletResponse) throws IllegalStateException
    {
        if (_asyncNotSupportedSource!=null)
            throw new IllegalStateException("!asyncSupported: "+_asyncNotSupportedSource);
        HttpChannelState state = getHttpChannelState();
        if (_async==null)
            _async=new AsyncContextState(state);
        AsyncContextEvent event = new AsyncContextEvent(_context,_async,state,this,servletRequest,servletResponse);
        event.setDispatchContext(getServletContext());
        
        String uri = ((HttpServletRequest)servletRequest).getRequestURI();
        if (uri.startsWith(_contextPath))
            uri = uri.substring(_contextPath.length());
        else
            // TODO probably need to strip encoded context from requestURI, but will do this for now:
            uri = URIUtil.encodePath(URIUtil.addPaths(getServletPath(),getPathInfo()));  
        
        event.setDispatchPath(uri);
        state.startAsync(event);
        return _async;
    }

    /* ------------------------------------------------------------ */
    @Override
    public String toString()
    {
        return String.format("%s%s%s %s%s@%x",
                getClass().getSimpleName(),
                _handled ? "[" : "(",
                getMethod(),
                getHttpURI(),
                _handled ? "]" : ")",
                hashCode());
    }

    /* ------------------------------------------------------------ */
    @Override
    public boolean authenticate(HttpServletResponse response) throws IOException, ServletException
    {
        if (_authentication instanceof Authentication.Deferred)
        {
            setAuthentication(((Authentication.Deferred)_authentication).authenticate(this,response));
            return !(_authentication instanceof Authentication.ResponseSent);
        }
        response.sendError(HttpStatus.UNAUTHORIZED_401);
        return false;
    }

    /* ------------------------------------------------------------ */
    @Override
    public Part getPart(String name) throws IOException, ServletException
    {
        getParts();

        return _multiPartInputStream.getPart(name);
    }

    /* ------------------------------------------------------------ */
    @Override
    public Collection<Part> getParts() throws IOException, ServletException
    {
        if (getContentType() == null || !getContentType().startsWith("multipart/form-data"))
            throw new ServletException("Content-Type != multipart/form-data");
        return getParts(null);
    }

    private Collection<Part> getParts(MultiMap<String> params) throws IOException, ServletException
    {
        if (_multiPartInputStream == null)
            _multiPartInputStream = (MultiPartInputStreamParser)getAttribute(__MULTIPART_INPUT_STREAM);

        if (_multiPartInputStream == null)
        {
            MultipartConfigElement config = (MultipartConfigElement)getAttribute(__MULTIPART_CONFIG_ELEMENT);

            if (config == null)
                throw new IllegalStateException("No multipart config for servlet");

            _multiPartInputStream = new MultiPartInputStreamParser(getInputStream(),
                                                             getContentType(), config,
                                                             (_context != null?(File)_context.getAttribute("javax.servlet.context.tempdir"):null));

            setAttribute(__MULTIPART_INPUT_STREAM, _multiPartInputStream);
            setAttribute(__MULTIPART_CONTEXT, _context);
            Collection<Part> parts = _multiPartInputStream.getParts(); //causes parsing
            ByteArrayOutputStream os = null;
            for (Part p:parts)
            {
                MultiPartInputStreamParser.MultiPart mp = (MultiPartInputStreamParser.MultiPart)p;
                if (mp.getContentDispositionFilename() == null)
                {
                    // Servlet Spec 3.0 pg 23, parts without filename must be put into params.
                    String charset = null;
                    if (mp.getContentType() != null)
                        charset = MimeTypes.getCharsetFromContentType(mp.getContentType());

                    try (InputStream is = mp.getInputStream())
                    {
                        if (os == null)
                            os = new ByteArrayOutputStream();
                        IO.copy(is, os);
                        String content=new String(os.toByteArray(),charset==null?StandardCharsets.UTF_8:Charset.forName(charset));
                        if (_contentParameters == null)
                            _contentParameters = params == null ? new MultiMap<>() : params;
                        _contentParameters.add(mp.getName(), content);
                    }
                    os.reset();
                }
            }
        }

        return _multiPartInputStream.getParts();
    }

    /* ------------------------------------------------------------ */
    @Override
    public void login(String username, String password) throws ServletException
    {
        if (_authentication instanceof Authentication.Deferred)
        {
            _authentication=((Authentication.Deferred)_authentication).login(username,password,this);
            if (_authentication == null)
                throw new Authentication.Failed("Authentication failed for username '"+username+"'");
        }
        else
        {
            throw new Authentication.Failed("Authenticated failed for username '"+username+"'. Already authenticated as "+_authentication);
        }
    }

    /* ------------------------------------------------------------ */
    @Override
    public void logout() throws ServletException
    {
        if (_authentication instanceof Authentication.User)
            ((Authentication.User)_authentication).logout();
        _authentication=Authentication.UNAUTHENTICATED;
    }

    /* ------------------------------------------------------------ */
    public void mergeQueryParameters(String oldQuery,String newQuery, boolean updateQueryString)
    {
        // TODO  This is seriously ugly

        MultiMap<String> newQueryParams = null;
        // Have to assume ENCODING because we can't know otherwise.
        if (newQuery!=null)
        {
            newQueryParams = new MultiMap<>();
            UrlEncoded.decodeTo(newQuery, newQueryParams, UrlEncoded.ENCODING);
        }

        MultiMap<String> oldQueryParams = _queryParameters;
        if (oldQueryParams == null && oldQuery != null)
        {
            oldQueryParams = new MultiMap<>();
            UrlEncoded.decodeTo(oldQuery, oldQueryParams, getQueryEncoding());
        }

        MultiMap<String> mergedQueryParams;
        if (newQueryParams==null || newQueryParams.size()==0)
            mergedQueryParams=oldQueryParams==null?NO_PARAMS:oldQueryParams;
        else if (oldQueryParams==null || oldQueryParams.size()==0)
            mergedQueryParams=newQueryParams==null?NO_PARAMS:newQueryParams;
        else
        {
            // Parameters values are accumulated.
            mergedQueryParams=new MultiMap<>(newQueryParams);
            mergedQueryParams.addAllValues(oldQueryParams);
        }

        setQueryParameters(mergedQueryParams);
        resetParameters();

        if (updateQueryString)
        {
            if (newQuery==null)
                setQueryString(oldQuery);
            else if (oldQuery==null)
                setQueryString(newQuery);
            else
            {
                // Build the new merged query string, parameters in the
                // new query string hide parameters in the old query string.
                StringBuilder mergedQuery = new StringBuilder();
                if (newQuery!=null)
                    mergedQuery.append(newQuery);
                for (Map.Entry<String, List<String>> entry : mergedQueryParams.entrySet())
                {
                    if (newQueryParams!=null && newQueryParams.containsKey(entry.getKey()))
                        continue;
                    for (String value : entry.getValue())
                    {
                        if (mergedQuery.length()>0)
                            mergedQuery.append("&");
                        URIUtil.encodePath(mergedQuery,entry.getKey());
                        mergedQuery.append('=');
                        URIUtil.encodePath(mergedQuery,value);
                    }
                }
                setQueryString(mergedQuery.toString());
            }
        }
    }

    /**
     * @see javax.servlet.http.HttpServletRequest#upgrade(java.lang.Class)
     */
    @Override
    public <T extends HttpUpgradeHandler> T upgrade(Class<T> handlerClass) throws IOException, ServletException
    {
        throw new ServletException("HttpServletRequest.upgrade() not supported in Jetty");
    }

    public void setPathSpec(PathSpec pathSpec)
    {
        _pathSpec = pathSpec;
    }

    public PathSpec getPathSpec()
    {
        return _pathSpec;
    }

    @Override
    public HttpServletMapping getHttpServletMapping()
    {
        final PathSpec pathSpec = _pathSpec;
        final MappingMatch match;
        final String mapping;
        if (pathSpec instanceof ServletPathSpec)
        {
            switch(((ServletPathSpec)pathSpec).getGroup())
            {
                case ROOT:
                    match = MappingMatch.CONTEXT_ROOT;
                    mapping = "";
                    break;
                case DEFAULT:
                    match = MappingMatch.DEFAULT;
                    mapping = "/";
                    break;
                case EXACT:
                    match = MappingMatch.EXACT;
                    mapping = _servletPath.startsWith("/")?_servletPath.substring(1):_servletPath;
                    break;
                case SUFFIX_GLOB:
                    match = MappingMatch.EXTENSION;
                    int dot = _servletPath.lastIndexOf('.');
                    mapping = _servletPath.substring(0,dot);
                    break;
                case PREFIX_GLOB:
                    match = MappingMatch.PATH;
                    mapping = _servletPath;
                    break;
                default:
                    match = null;
                    mapping = _servletPath;
                    break;
            }
        }
        else
        {
            match = null;
            mapping = _servletPath;
        }
        
        return new HttpServletMapping()
        {
            @Override
            public String getMatchValue()
            {   
                return mapping;
            }

            @Override
            public String getPattern()
            {
                if (pathSpec!=null)
                    pathSpec.toString();
                return null;
            }

            @Override
            public String getServletName()
            {
                return Request.this.getServletName();
            }

            @Override
            public MappingMatch getMappingMatch()
            {
                return match;
            }
        };
    }
}<|MERGE_RESOLUTION|>--- conflicted
+++ resolved
@@ -36,6 +36,7 @@
 import java.util.Collections;
 import java.util.Enumeration;
 import java.util.EventListener;
+import java.util.HashMap;
 import java.util.List;
 import java.util.Locale;
 import java.util.Map;
@@ -56,6 +57,7 @@
 import javax.servlet.ServletRequestWrapper;
 import javax.servlet.ServletResponse;
 import javax.servlet.http.Cookie;
+import javax.servlet.http.HttpServletMapping;
 import javax.servlet.http.HttpServletRequest;
 import javax.servlet.http.HttpServletResponse;
 import javax.servlet.http.HttpSession;
@@ -63,7 +65,6 @@
 import javax.servlet.http.MappingMatch;
 import javax.servlet.http.Part;
 import javax.servlet.http.PushBuilder;
-import javax.servlet.http.HttpServletMapping;
 
 import org.eclipse.jetty.http.BadMessageException;
 import org.eclipse.jetty.http.HostPortHttpField;
@@ -173,18 +174,11 @@
     private final List<ServletRequestAttributeListener>  _requestAttributeListeners=new ArrayList<>();
     private final HttpInput _input;
     private MetaData.Request _metaData;
-<<<<<<< HEAD
     private String _originalUri;
     private String _contextPath;
     private String _servletPath;
     private String _pathInfo;
     private PathSpec _pathSpec;
-=======
-    private String _originalURI;
-    private String _contextPath;
-    private String _servletPath;
-    private String _pathInfo;
->>>>>>> d5a9f0e0
     private boolean _secure;
     private String _asyncNotSupportedSource = null;
     private boolean _newContext;
@@ -229,7 +223,6 @@
     }
 
     /* ------------------------------------------------------------ */
-<<<<<<< HEAD
     @Override
     public Map<String,String> getTrailerFields()
     {
@@ -248,9 +241,6 @@
 
     /* ------------------------------------------------------------ */
     public HttpFields getTrailerHttpFields()
-=======
-    public HttpFields getTrailers()
->>>>>>> d5a9f0e0
     {
         MetaData.Request metadata=_metaData;
         Supplier<HttpFields> trailers = metadata==null?null:metadata.getTrailerSupplier();
@@ -276,46 +266,7 @@
     }
 
     /* ------------------------------------------------------------ */
-<<<<<<< HEAD
     @Deprecated
-=======
-    /** Get a PushBuilder associated with this request initialized as follows:<ul>
-     * <li>The method is initialized to "GET"</li>
-     * <li>The headers from this request are copied to the Builder, except for:<ul>
-     *   <li>Conditional headers (eg. If-Modified-Since)
-     *   <li>Range headers
-     *   <li>Expect headers
-     *   <li>Authorization headers
-     *   <li>Referrer headers
-     * </ul></li>
-     * <li>If the request was Authenticated, an Authorization header will
-     * be set with a container generated token that will result in equivalent
-     * Authorization</li>
-     * <li>The query string from {@link #getQueryString()}
-     * <li>The {@link #getRequestedSessionId()} value, unless at the time
-     * of the call {@link #getSession(boolean)}
-     * has previously been called to create a new {@link HttpSession}, in
-     * which case the new session ID will be used as the PushBuilders
-     * requested session ID.</li>
-     * <li>The source of the requested session id will be the same as for
-     * this request</li>
-     * <li>The builders Referer header will be set to {@link #getRequestURL()}
-     * plus any {@link #getQueryString()} </li>
-     * <li>If {@link HttpServletResponse#addCookie(Cookie)} has been called
-     * on the associated response, then a corresponding Cookie header will be added
-     * to the PushBuilder, unless the {@link Cookie#getMaxAge()} is &lt;=0, in which
-     * case the Cookie will be removed from the builder.</li>
-     * <li>If this request has has the conditional headers If-Modified-Since or
-     * If-None-Match then the {@link PushBuilderImpl#isConditional()} header is set
-     * to true.
-     * </ul>
-     *
-     * <p>Each call to getPushBuilder() will return a new instance
-     * of a PushBuilder based off this Request.  Any mutations to the
-     * returned PushBuilder are not reflected on future returns.
-     * @return A new PushBuilder or null if push is not supported
-     */
->>>>>>> d5a9f0e0
     public PushBuilder getPushBuilder()
     {
         return newPushBuilder();
@@ -804,11 +755,7 @@
         for (String c : metadata.getFields().getValuesList(HttpHeader.COOKIE))
         {
             if (_cookies == null)
-<<<<<<< HEAD
                 _cookies = new Cookies(getHttpChannel().getHttpConfiguration().getCookieCompliance());
-=======
-                _cookies = new CookieCutter(getHttpChannel().getHttpConfiguration().getCookieCompliance());
->>>>>>> d5a9f0e0
             _cookies.addCookieField(c);
         }
 
@@ -1422,7 +1369,7 @@
     {
         MetaData.Request metadata = _metaData;
         String name = metadata==null?null:metadata.getURI().getHost();
-        
+
         // Return already determined host
         if (name != null)
             return name;
@@ -1617,14 +1564,9 @@
      */
     public String getOriginalURI()
     {
-<<<<<<< HEAD
         return _originalUri;
     }
-    
-=======
-        return _originalURI;
-    }
->>>>>>> d5a9f0e0
+
     /* ------------------------------------------------------------ */
     /**
      * @param uri the URI to set
@@ -1788,15 +1730,14 @@
     public void setMetaData(org.eclipse.jetty.http.MetaData.Request request)
     {
         _metaData = request;
-<<<<<<< HEAD
         HttpURI uri = request.getURI();
         _originalUri = uri.isAbsolute() && request.getHttpVersion()!=HttpVersion.HTTP_2
             ? uri.toString()
             : uri.getPathQuery();
-        
+
         if (uri.getScheme()==null)
             uri.setScheme("http");
-        
+
         if (!uri.hasAuthority())
         {
             HttpField field = getHttpFields().getField(HttpHeader.HOST);
@@ -1806,7 +1747,7 @@
                 uri.setAuthority(authority.getHost(),authority.getPort());
             }
         }
-        
+
         String encoded = uri.getPath();
         String path;
         if (encoded==null)
@@ -1816,22 +1757,6 @@
         }
         else if (encoded.startsWith("/"))
         {
-=======
-        
-        setMethod(request.getMethod());
-        HttpURI uri = request.getURI();
-        _originalURI = uri.isAbsolute()&&request.getHttpVersion()!=HttpVersion.HTTP_2?uri.toString():uri.getPathQuery();
-
-        String encoded = uri.getPath();
-        String path;
-        if (encoded==null)
-        {
-            path = uri.isAbsolute()?"/":null;
-            uri.setPath(path);
-        }
-        else if (encoded.startsWith("/"))
-        {
->>>>>>> d5a9f0e0
             path = (encoded.length()==1)?"/":URIUtil.canonicalPath(URIUtil.decodePath(encoded));
         }
         else if ("*".equals(encoded) || HttpMethod.CONNECT.is(getMethod()))
@@ -1849,10 +1774,7 @@
             throw new BadMessageException(400,"Bad URI");
         }
         setPathInfo(path);
-<<<<<<< HEAD
-
-=======
->>>>>>> d5a9f0e0
+
     }
 
     /* ------------------------------------------------------------ */
@@ -1871,7 +1793,6 @@
     protected void recycle()
     {
         _metaData=null;
-        _originalURI=null;
 
         if (_context != null)
             throw new IllegalStateException("Request in context!");
@@ -1955,10 +1876,6 @@
         _requestAttributeListeners.remove(listener);
     }
 
-<<<<<<< HEAD
-=======
-
->>>>>>> d5a9f0e0
     /* ------------------------------------------------------------ */
     public void setAsyncSupported(boolean supported,String source)
     {
@@ -2113,11 +2030,7 @@
     public void setCookies(Cookie[] cookies)
     {
         if (_cookies == null)
-<<<<<<< HEAD
             _cookies = new Cookies(getHttpChannel().getHttpConfiguration().getCookieCompliance());
-=======
-            _cookies = new CookieCutter(getHttpChannel().getHttpConfiguration().getCookieCompliance());
->>>>>>> d5a9f0e0
         _cookies.setCookies(cookies);
     }
 
@@ -2329,14 +2242,14 @@
             _async=new AsyncContextState(state);
         AsyncContextEvent event = new AsyncContextEvent(_context,_async,state,this,servletRequest,servletResponse);
         event.setDispatchContext(getServletContext());
-        
+
         String uri = ((HttpServletRequest)servletRequest).getRequestURI();
         if (uri.startsWith(_contextPath))
             uri = uri.substring(_contextPath.length());
         else
             // TODO probably need to strip encoded context from requestURI, but will do this for now:
-            uri = URIUtil.encodePath(URIUtil.addPaths(getServletPath(),getPathInfo()));  
-        
+            uri = URIUtil.encodePath(URIUtil.addPaths(getServletPath(),getPathInfo()));
+
         event.setDispatchPath(uri);
         state.startAsync(event);
         return _async;
@@ -2586,12 +2499,12 @@
             match = null;
             mapping = _servletPath;
         }
-        
+
         return new HttpServletMapping()
         {
             @Override
             public String getMatchValue()
-            {   
+            {
                 return mapping;
             }
 
