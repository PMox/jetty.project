--- conflicted
+++ resolved
@@ -2326,16 +2326,11 @@
 
     private Collection<Part> getParts(MultiMap<String> params) throws IOException, ServletException
     {
-<<<<<<< HEAD
-        if (_multiParts == null)
-            _multiParts = (MultiParts)getAttribute(__MULTIPARTS);
-=======
         // TODO use this
         MultiPartFormDataCompliance compliance = getHttpChannel().getHttpConfiguration().getMultipartFormDataCompliance();
         
-        if (_multiPartInputStream == null)
-            _multiPartInputStream = (MultiPartInputStream)getAttribute(__MULTIPART_INPUT_STREAM);
->>>>>>> 48edc730
+        if (_multiParts == null)
+            _multiParts = (MultiParts)getAttribute(__MULTIPARTS);
 
         if (_multiParts == null)
         {
