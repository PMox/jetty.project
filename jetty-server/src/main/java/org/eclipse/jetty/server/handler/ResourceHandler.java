--- conflicted
+++ resolved
@@ -181,7 +181,7 @@
         Context scontext = ContextHandler.getCurrentContext();
         _context = (scontext==null?null:scontext.getContextHandler());
         _mimeTypes = _context==null?new MimeTypes():_context.getMimeTypes();
-        
+
         super.doStart();
     }
 
@@ -307,7 +307,7 @@
 
         if (path==null || !path.startsWith("/"))
             return null;
-        
+
         try
         {
             Resource base = _baseResource;
@@ -503,10 +503,10 @@
             baseRequest.getResponse().getHttpFields().put(HttpHeader.ETAG,etag);
         if (last_modified>0)
             response.setDateHeader(HttpHeader.LAST_MODIFIED.asString(),last_modified);
-        
+
         if(skipContentBody)
             return;
-        
+
         // Send the content
         OutputStream out =null;
         try {out = response.getOutputStream();}
@@ -545,7 +545,7 @@
                 };
 
                 // Can we use a memory mapped file?
-                if (_minMemoryMappedContentLength>=0 && 
+                if (_minMemoryMappedContentLength>=0 &&
                     resource.length()>_minMemoryMappedContentLength &&
                     resource.length()<Integer.MAX_VALUE &&
                     resource instanceof PathResource)
@@ -591,13 +591,8 @@
     {
         if (_directory)
         {
-<<<<<<< HEAD
-            String listing = resource.getListHTML(request.getRequestURI(),request.getPathInfo().lastIndexOf("/") > 0);
+            String listing = resource.getListHTML(request.getRequestURI(),request.getPathInfo().lastIndexOf("/") > 0, request.getQueryString());
             response.setContentType("text/html;charset=utf-8");
-=======
-            String listing = resource.getListHTML(request.getRequestURI(),request.getPathInfo().lastIndexOf("/") > 0, request.getQueryString());
-            response.setContentType("text/html; charset=UTF-8");
->>>>>>> 31b0de22
             response.getWriter().println(listing);
         }
         else
