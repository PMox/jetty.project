--- conflicted
+++ resolved
@@ -26,25 +26,6 @@
   <build>
     <plugins>
       <plugin>
-<<<<<<< HEAD
-        <artifactId>maven-antrun-plugin</artifactId>
-        <executions>
-          <execution>
-            <phase>process-resources</phase>
-            <configuration>
-              <tasks>
-                <replace file="target/classes/META-INF/MANIFEST.MF" token="Bundle-Version: 8.0.0.qualifier" value="Bundle-Version: ${parsedVersion.osgiVersion}" />
-              </tasks>
-            </configuration>
-            <goals>
-              <goal>run</goal>
-            </goals>
-          </execution>
-        </executions>
-      </plugin>
-      <plugin>
-=======
->>>>>>> 50ebafb2
         <groupId>org.apache.maven.plugins</groupId>
         <artifactId>maven-jar-plugin</artifactId>
         <executions>
@@ -98,6 +79,4 @@
       </plugin>
     </plugins>
   </build>
-
-
 </project>